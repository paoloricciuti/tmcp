lockfileVersion: '9.0'

settings:
  autoInstallPeers: true
  excludeLinksFromLockfile: false

patchedDependencies:
<<<<<<< HEAD
  '@modelcontextprotocol/sdk@1.16.0':
    hash: d28a5605908a71cdbaf9407d0d137ccc16f4d6c985717b202f88a6339e8e7631
    path: patches/@modelcontextprotocol__sdk@1.16.0.patch
=======
  dts-buddy:
    hash: 73394f1f76f8ddad22c9543eb687127e84a3d4e69593290a799e4e91c17c92e3
    path: patches/dts-buddy.patch
>>>>>>> ce9e0d4b

importers:

  .:
    devDependencies:
      '@changesets/cli':
        specifier: ^2.29.5
        version: 2.29.5
      '@eslint/js':
        specifier: ^9.30.1
        version: 9.31.0
      eslint:
        specifier: ^9.30.1
        version: 9.31.0
      eslint-config-prettier:
        specifier: ^10.1.5
        version: 10.1.8(eslint@9.31.0)
      eslint-plugin-jsdoc:
        specifier: ^51.3.4
        version: 51.4.1(eslint@9.31.0)
      globals:
        specifier: ^16.3.0
        version: 16.3.0
      prettier:
        specifier: ^3.6.2
        version: 3.6.2
      typescript:
        specifier: ^5.8.3
        version: 5.8.3

  apps/playground:
    dependencies:
      '@tmcp/adapter-valibot':
        specifier: workspace:^
        version: link:../../packages/adapter-valibot
      '@tmcp/transport-stdio':
        specifier: workspace:^
        version: link:../../packages/transport-stdio
      tmcp:
        specifier: workspace:^
        version: link:../../packages/tmcp
      valibot:
        specifier: ^1.1.0
        version: 1.1.0(typescript@5.8.3)
    devDependencies:
      '@modelcontextprotocol/inspector':
        specifier: ^0.16.1
        version: 0.16.1(@types/node@22.16.5)(typescript@5.8.3)
      '@types/node':
        specifier: ^22.0.0
        version: 22.16.5
      typescript:
        specifier: ^5.8.3
        version: 5.8.3

  packages/adapter-arktype:
    dependencies:
      '@standard-schema/spec':
        specifier: ^1.0.0
        version: 1.0.0
      '@types/json-schema':
        specifier: ^7.0.15
        version: 7.0.15
      arktype:
        specifier: ^2.0.0
        version: 2.1.20
    devDependencies:
      '@types/node':
        specifier: ^24.0.13
        version: 24.1.0
      dts-buddy:
        specifier: ^0.6.2
        version: 0.6.2(patch_hash=73394f1f76f8ddad22c9543eb687127e84a3d4e69593290a799e4e91c17c92e3)(typescript@5.8.3)
      publint:
        specifier: ^0.3.12
        version: 0.3.12
      tmcp:
        specifier: workspace:^
        version: link:../tmcp

  packages/adapter-effect:
    dependencies:
      '@standard-schema/spec':
        specifier: ^1.0.0
        version: 1.0.0
      '@types/json-schema':
        specifier: ^7.0.15
        version: 7.0.15
    devDependencies:
      dts-buddy:
        specifier: ^0.6.2
        version: 0.6.2(patch_hash=73394f1f76f8ddad22c9543eb687127e84a3d4e69593290a799e4e91c17c92e3)(typescript@5.8.3)
      effect:
        specifier: ^3.16.12
        version: 3.17.1
      publint:
        specifier: ^0.3.12
        version: 0.3.12
      tmcp:
        specifier: workspace:^
        version: link:../tmcp

  packages/adapter-valibot:
    dependencies:
      '@standard-schema/spec':
        specifier: ^1.0.0
        version: 1.0.0
      '@valibot/to-json-schema':
        specifier: ^1.3.0
        version: 1.3.0(valibot@1.1.0(typescript@5.8.3))
      valibot:
        specifier: ^1.1.0
        version: 1.1.0(typescript@5.8.3)
    devDependencies:
      dts-buddy:
        specifier: ^0.6.2
        version: 0.6.2(patch_hash=73394f1f76f8ddad22c9543eb687127e84a3d4e69593290a799e4e91c17c92e3)(typescript@5.8.3)
      publint:
        specifier: ^0.3.12
        version: 0.3.12
      tmcp:
        specifier: workspace:^
        version: link:../tmcp

  packages/adapter-zod:
    dependencies:
      '@standard-schema/spec':
        specifier: ^1.0.0
        version: 1.0.0
      '@types/json-schema':
        specifier: ^7.0.15
        version: 7.0.15
      zod:
        specifier: ^4.0.5
        version: 4.0.9
    devDependencies:
      dts-buddy:
        specifier: ^0.6.2
        version: 0.6.2(patch_hash=73394f1f76f8ddad22c9543eb687127e84a3d4e69593290a799e4e91c17c92e3)(typescript@5.8.3)
      publint:
        specifier: ^0.3.12
        version: 0.3.12
      tmcp:
        specifier: workspace:^
        version: link:../tmcp

  packages/adapter-zod-v3:
    dependencies:
      '@standard-schema/spec':
        specifier: ^1.0.0
        version: 1.0.0
      '@types/json-schema':
        specifier: ^7.0.15
        version: 7.0.15
      zod:
        specifier: ^3.0.0
        version: 3.25.76
      zod-to-json-schema:
        specifier: ^3.24.6
        version: 3.24.6(zod@3.25.76)
    devDependencies:
      dts-buddy:
        specifier: ^0.6.2
        version: 0.6.2(patch_hash=73394f1f76f8ddad22c9543eb687127e84a3d4e69593290a799e4e91c17c92e3)(typescript@5.8.3)
      publint:
        specifier: ^0.3.12
        version: 0.3.12
      tmcp:
        specifier: workspace:^
        version: link:../tmcp

  packages/tmcp:
    dependencies:
      '@standard-schema/spec':
        specifier: ^1.0.0
        version: 1.0.0
      json-rpc-2.0:
        specifier: ^1.7.1
        version: 1.7.1
      sqids:
        specifier: ^0.3.0
        version: 0.3.0
      uri-template-matcher:
        specifier: ^1.1.0
        version: 1.1.0
      valibot:
        specifier: ^1.1.0
        version: 1.1.0(typescript@5.8.3)
    devDependencies:
      '@types/json-schema':
        specifier: ^7.0.15
        version: 7.0.15
      '@types/node':
        specifier: ^24.0.13
        version: 24.1.0
      dts-buddy:
        specifier: ^0.6.2
        version: 0.6.2(patch_hash=73394f1f76f8ddad22c9543eb687127e84a3d4e69593290a799e4e91c17c92e3)(typescript@5.8.3)
      publint:
        specifier: ^0.3.12
        version: 0.3.12
      vitest:
        specifier: ^3.2.4
        version: 3.2.4(@types/node@24.1.0)

  packages/transport-http:
    devDependencies:
      '@modelcontextprotocol/sdk':
        specifier: ^1.16.0
<<<<<<< HEAD
        version: 1.16.0(patch_hash=d28a5605908a71cdbaf9407d0d137ccc16f4d6c985717b202f88a6339e8e7631)
      '@tmcp/adapter-valibot':
        specifier: ^0.1.3
        version: 0.1.3(tmcp@packages+tmcp)(valibot@1.1.0(typescript@5.8.3))
=======
        version: 1.17.0
      '@tmcp/adapter-valibot':
        specifier: workspace:^
        version: link:../adapter-valibot
>>>>>>> ce9e0d4b
      '@types/node':
        specifier: ^24.0.15
        version: 24.1.0
      dts-buddy:
        specifier: ^0.6.2
        version: 0.6.2(patch_hash=73394f1f76f8ddad22c9543eb687127e84a3d4e69593290a799e4e91c17c92e3)(typescript@5.8.3)
      publint:
        specifier: ^0.3.12
        version: 0.3.12
      tmcp:
        specifier: workspace:^
        version: link:../tmcp
      valibot:
        specifier: ^1.1.0
        version: 1.1.0(typescript@5.8.3)
      vitest:
        specifier: ^3.2.4
        version: 3.2.4(@types/node@24.1.0)

  packages/transport-sse:
    devDependencies:
      dts-buddy:
        specifier: ^0.6.2
        version: 0.6.2(patch_hash=73394f1f76f8ddad22c9543eb687127e84a3d4e69593290a799e4e91c17c92e3)(typescript@5.8.3)
      publint:
        specifier: ^0.3.12
        version: 0.3.12
      tmcp:
        specifier: workspace:^
        version: link:../tmcp

  packages/transport-stdio:
    devDependencies:
      '@types/node':
        specifier: ^24.0.13
        version: 24.1.0
      dts-buddy:
        specifier: ^0.6.2
        version: 0.6.2(patch_hash=73394f1f76f8ddad22c9543eb687127e84a3d4e69593290a799e4e91c17c92e3)(typescript@5.8.3)
      publint:
        specifier: ^0.3.12
        version: 0.3.12
      tmcp:
        specifier: workspace:^
        version: link:../tmcp

packages:

  '@ark/schema@0.46.0':
    resolution: {integrity: sha512-c2UQdKgP2eqqDArfBqQIJppxJHvNNXuQPeuSPlDML4rjw+f1cu0qAlzOG4b8ujgm9ctIDWwhpyw6gjG5ledIVQ==}

  '@ark/util@0.46.0':
    resolution: {integrity: sha512-JPy/NGWn/lvf1WmGCPw2VGpBg5utZraE84I7wli18EDF3p3zc/e9WolT35tINeZO3l7C77SjqRJeAUoT0CvMRg==}

  '@babel/runtime@7.28.2':
    resolution: {integrity: sha512-KHp2IflsnGywDjBWDkR9iEqiWSpc8GIi0lgTT3mOElT0PP1tG26P4tmFI2YvAdzgq9RGyoHZQEIEdZy6Ec5xCA==}
    engines: {node: '>=6.9.0'}

  '@changesets/apply-release-plan@7.0.12':
    resolution: {integrity: sha512-EaET7As5CeuhTzvXTQCRZeBUcisoYPDDcXvgTE/2jmmypKp0RC7LxKj/yzqeh/1qFTZI7oDGFcL1PHRuQuketQ==}

  '@changesets/assemble-release-plan@6.0.9':
    resolution: {integrity: sha512-tPgeeqCHIwNo8sypKlS3gOPmsS3wP0zHt67JDuL20P4QcXiw/O4Hl7oXiuLnP9yg+rXLQ2sScdV1Kkzde61iSQ==}

  '@changesets/changelog-git@0.2.1':
    resolution: {integrity: sha512-x/xEleCFLH28c3bQeQIyeZf8lFXyDFVn1SgcBiR2Tw/r4IAWlk1fzxCEZ6NxQAjF2Nwtczoen3OA2qR+UawQ8Q==}

  '@changesets/cli@2.29.5':
    resolution: {integrity: sha512-0j0cPq3fgxt2dPdFsg4XvO+6L66RC0pZybT9F4dG5TBrLA3jA/1pNkdTXH9IBBVHkgsKrNKenI3n1mPyPlIydg==}
    hasBin: true

  '@changesets/config@3.1.1':
    resolution: {integrity: sha512-bd+3Ap2TKXxljCggI0mKPfzCQKeV/TU4yO2h2C6vAihIo8tzseAn2e7klSuiyYYXvgu53zMN1OeYMIQkaQoWnA==}

  '@changesets/errors@0.2.0':
    resolution: {integrity: sha512-6BLOQUscTpZeGljvyQXlWOItQyU71kCdGz7Pi8H8zdw6BI0g3m43iL4xKUVPWtG+qrrL9DTjpdn8eYuCQSRpow==}

  '@changesets/get-dependents-graph@2.1.3':
    resolution: {integrity: sha512-gphr+v0mv2I3Oxt19VdWRRUxq3sseyUpX9DaHpTUmLj92Y10AGy+XOtV+kbM6L/fDcpx7/ISDFK6T8A/P3lOdQ==}

  '@changesets/get-release-plan@4.0.13':
    resolution: {integrity: sha512-DWG1pus72FcNeXkM12tx+xtExyH/c9I1z+2aXlObH3i9YA7+WZEVaiHzHl03thpvAgWTRaH64MpfHxozfF7Dvg==}

  '@changesets/get-version-range-type@0.4.0':
    resolution: {integrity: sha512-hwawtob9DryoGTpixy1D3ZXbGgJu1Rhr+ySH2PvTLHvkZuQ7sRT4oQwMh0hbqZH1weAooedEjRsbrWcGLCeyVQ==}

  '@changesets/git@3.0.4':
    resolution: {integrity: sha512-BXANzRFkX+XcC1q/d27NKvlJ1yf7PSAgi8JG6dt8EfbHFHi4neau7mufcSca5zRhwOL8j9s6EqsxmT+s+/E6Sw==}

  '@changesets/logger@0.1.1':
    resolution: {integrity: sha512-OQtR36ZlnuTxKqoW4Sv6x5YIhOmClRd5pWsjZsddYxpWs517R0HkyiefQPIytCVh4ZcC5x9XaG8KTdd5iRQUfg==}

  '@changesets/parse@0.4.1':
    resolution: {integrity: sha512-iwksMs5Bf/wUItfcg+OXrEpravm5rEd9Bf4oyIPL4kVTmJQ7PNDSd6MDYkpSJR1pn7tz/k8Zf2DhTCqX08Ou+Q==}

  '@changesets/pre@2.0.2':
    resolution: {integrity: sha512-HaL/gEyFVvkf9KFg6484wR9s0qjAXlZ8qWPDkTyKF6+zqjBe/I2mygg3MbpZ++hdi0ToqNUF8cjj7fBy0dg8Ug==}

  '@changesets/read@0.6.5':
    resolution: {integrity: sha512-UPzNGhsSjHD3Veb0xO/MwvasGe8eMyNrR/sT9gR8Q3DhOQZirgKhhXv/8hVsI0QpPjR004Z9iFxoJU6in3uGMg==}

  '@changesets/should-skip-package@0.1.2':
    resolution: {integrity: sha512-qAK/WrqWLNCP22UDdBTMPH5f41elVDlsNyat180A33dWxuUDyNpg6fPi/FyTZwRriVjg0L8gnjJn2F9XAoF0qw==}

  '@changesets/types@4.1.0':
    resolution: {integrity: sha512-LDQvVDv5Kb50ny2s25Fhm3d9QSZimsoUGBsUioj6MC3qbMUCuC8GPIvk/M6IvXx3lYhAs0lwWUQLb+VIEUCECw==}

  '@changesets/types@6.1.0':
    resolution: {integrity: sha512-rKQcJ+o1nKNgeoYRHKOS07tAMNd3YSN0uHaJOZYjBAgxfV7TUE7JE+z4BzZdQwb5hKaYbayKN5KrYV7ODb2rAA==}

  '@changesets/write@0.4.0':
    resolution: {integrity: sha512-CdTLvIOPiCNuH71pyDu3rA+Q0n65cmAbXnwWH84rKGiFumFzkmHNT8KHTMEchcxN+Kl8I54xGUhJ7l3E7X396Q==}

  '@cspotcode/source-map-support@0.8.1':
    resolution: {integrity: sha512-IchNf6dN4tHoMFIn/7OE8LWZ19Y6q/67Bmf6vnGREv8RSbBVb9LPJxEcnwrcwX6ixSvaiGoomAUvu4YSxXrVgw==}
    engines: {node: '>=12'}

  '@es-joy/jsdoccomment@0.52.0':
    resolution: {integrity: sha512-BXuN7BII+8AyNtn57euU2Yxo9yA/KUDNzrpXyi3pfqKmBhhysR6ZWOebFh3vyPoqA3/j1SOvGgucElMGwlXing==}
    engines: {node: '>=20.11.0'}

  '@esbuild/aix-ppc64@0.25.8':
    resolution: {integrity: sha512-urAvrUedIqEiFR3FYSLTWQgLu5tb+m0qZw0NBEasUeo6wuqatkMDaRT+1uABiGXEu5vqgPd7FGE1BhsAIy9QVA==}
    engines: {node: '>=18'}
    cpu: [ppc64]
    os: [aix]

  '@esbuild/android-arm64@0.25.8':
    resolution: {integrity: sha512-OD3p7LYzWpLhZEyATcTSJ67qB5D+20vbtr6vHlHWSQYhKtzUYrETuWThmzFpZtFsBIxRvhO07+UgVA9m0i/O1w==}
    engines: {node: '>=18'}
    cpu: [arm64]
    os: [android]

  '@esbuild/android-arm@0.25.8':
    resolution: {integrity: sha512-RONsAvGCz5oWyePVnLdZY/HHwA++nxYWIX1atInlaW6SEkwq6XkP3+cb825EUcRs5Vss/lGh/2YxAb5xqc07Uw==}
    engines: {node: '>=18'}
    cpu: [arm]
    os: [android]

  '@esbuild/android-x64@0.25.8':
    resolution: {integrity: sha512-yJAVPklM5+4+9dTeKwHOaA+LQkmrKFX96BM0A/2zQrbS6ENCmxc4OVoBs5dPkCCak2roAD+jKCdnmOqKszPkjA==}
    engines: {node: '>=18'}
    cpu: [x64]
    os: [android]

  '@esbuild/darwin-arm64@0.25.8':
    resolution: {integrity: sha512-Jw0mxgIaYX6R8ODrdkLLPwBqHTtYHJSmzzd+QeytSugzQ0Vg4c5rDky5VgkoowbZQahCbsv1rT1KW72MPIkevw==}
    engines: {node: '>=18'}
    cpu: [arm64]
    os: [darwin]

  '@esbuild/darwin-x64@0.25.8':
    resolution: {integrity: sha512-Vh2gLxxHnuoQ+GjPNvDSDRpoBCUzY4Pu0kBqMBDlK4fuWbKgGtmDIeEC081xi26PPjn+1tct+Bh8FjyLlw1Zlg==}
    engines: {node: '>=18'}
    cpu: [x64]
    os: [darwin]

  '@esbuild/freebsd-arm64@0.25.8':
    resolution: {integrity: sha512-YPJ7hDQ9DnNe5vxOm6jaie9QsTwcKedPvizTVlqWG9GBSq+BuyWEDazlGaDTC5NGU4QJd666V0yqCBL2oWKPfA==}
    engines: {node: '>=18'}
    cpu: [arm64]
    os: [freebsd]

  '@esbuild/freebsd-x64@0.25.8':
    resolution: {integrity: sha512-MmaEXxQRdXNFsRN/KcIimLnSJrk2r5H8v+WVafRWz5xdSVmWLoITZQXcgehI2ZE6gioE6HirAEToM/RvFBeuhw==}
    engines: {node: '>=18'}
    cpu: [x64]
    os: [freebsd]

  '@esbuild/linux-arm64@0.25.8':
    resolution: {integrity: sha512-WIgg00ARWv/uYLU7lsuDK00d/hHSfES5BzdWAdAig1ioV5kaFNrtK8EqGcUBJhYqotlUByUKz5Qo6u8tt7iD/w==}
    engines: {node: '>=18'}
    cpu: [arm64]
    os: [linux]

  '@esbuild/linux-arm@0.25.8':
    resolution: {integrity: sha512-FuzEP9BixzZohl1kLf76KEVOsxtIBFwCaLupVuk4eFVnOZfU+Wsn+x5Ryam7nILV2pkq2TqQM9EZPsOBuMC+kg==}
    engines: {node: '>=18'}
    cpu: [arm]
    os: [linux]

  '@esbuild/linux-ia32@0.25.8':
    resolution: {integrity: sha512-A1D9YzRX1i+1AJZuFFUMP1E9fMaYY+GnSQil9Tlw05utlE86EKTUA7RjwHDkEitmLYiFsRd9HwKBPEftNdBfjg==}
    engines: {node: '>=18'}
    cpu: [ia32]
    os: [linux]

  '@esbuild/linux-loong64@0.25.8':
    resolution: {integrity: sha512-O7k1J/dwHkY1RMVvglFHl1HzutGEFFZ3kNiDMSOyUrB7WcoHGf96Sh+64nTRT26l3GMbCW01Ekh/ThKM5iI7hQ==}
    engines: {node: '>=18'}
    cpu: [loong64]
    os: [linux]

  '@esbuild/linux-mips64el@0.25.8':
    resolution: {integrity: sha512-uv+dqfRazte3BzfMp8PAQXmdGHQt2oC/y2ovwpTteqrMx2lwaksiFZ/bdkXJC19ttTvNXBuWH53zy/aTj1FgGw==}
    engines: {node: '>=18'}
    cpu: [mips64el]
    os: [linux]

  '@esbuild/linux-ppc64@0.25.8':
    resolution: {integrity: sha512-GyG0KcMi1GBavP5JgAkkstMGyMholMDybAf8wF5A70CALlDM2p/f7YFE7H92eDeH/VBtFJA5MT4nRPDGg4JuzQ==}
    engines: {node: '>=18'}
    cpu: [ppc64]
    os: [linux]

  '@esbuild/linux-riscv64@0.25.8':
    resolution: {integrity: sha512-rAqDYFv3yzMrq7GIcen3XP7TUEG/4LK86LUPMIz6RT8A6pRIDn0sDcvjudVZBiiTcZCY9y2SgYX2lgK3AF+1eg==}
    engines: {node: '>=18'}
    cpu: [riscv64]
    os: [linux]

  '@esbuild/linux-s390x@0.25.8':
    resolution: {integrity: sha512-Xutvh6VjlbcHpsIIbwY8GVRbwoviWT19tFhgdA7DlenLGC/mbc3lBoVb7jxj9Z+eyGqvcnSyIltYUrkKzWqSvg==}
    engines: {node: '>=18'}
    cpu: [s390x]
    os: [linux]

  '@esbuild/linux-x64@0.25.8':
    resolution: {integrity: sha512-ASFQhgY4ElXh3nDcOMTkQero4b1lgubskNlhIfJrsH5OKZXDpUAKBlNS0Kx81jwOBp+HCeZqmoJuihTv57/jvQ==}
    engines: {node: '>=18'}
    cpu: [x64]
    os: [linux]

  '@esbuild/netbsd-arm64@0.25.8':
    resolution: {integrity: sha512-d1KfruIeohqAi6SA+gENMuObDbEjn22olAR7egqnkCD9DGBG0wsEARotkLgXDu6c4ncgWTZJtN5vcgxzWRMzcw==}
    engines: {node: '>=18'}
    cpu: [arm64]
    os: [netbsd]

  '@esbuild/netbsd-x64@0.25.8':
    resolution: {integrity: sha512-nVDCkrvx2ua+XQNyfrujIG38+YGyuy2Ru9kKVNyh5jAys6n+l44tTtToqHjino2My8VAY6Lw9H7RI73XFi66Cg==}
    engines: {node: '>=18'}
    cpu: [x64]
    os: [netbsd]

  '@esbuild/openbsd-arm64@0.25.8':
    resolution: {integrity: sha512-j8HgrDuSJFAujkivSMSfPQSAa5Fxbvk4rgNAS5i3K+r8s1X0p1uOO2Hl2xNsGFppOeHOLAVgYwDVlmxhq5h+SQ==}
    engines: {node: '>=18'}
    cpu: [arm64]
    os: [openbsd]

  '@esbuild/openbsd-x64@0.25.8':
    resolution: {integrity: sha512-1h8MUAwa0VhNCDp6Af0HToI2TJFAn1uqT9Al6DJVzdIBAd21m/G0Yfc77KDM3uF3T/YaOgQq3qTJHPbTOInaIQ==}
    engines: {node: '>=18'}
    cpu: [x64]
    os: [openbsd]

  '@esbuild/openharmony-arm64@0.25.8':
    resolution: {integrity: sha512-r2nVa5SIK9tSWd0kJd9HCffnDHKchTGikb//9c7HX+r+wHYCpQrSgxhlY6KWV1nFo1l4KFbsMlHk+L6fekLsUg==}
    engines: {node: '>=18'}
    cpu: [arm64]
    os: [openharmony]

  '@esbuild/sunos-x64@0.25.8':
    resolution: {integrity: sha512-zUlaP2S12YhQ2UzUfcCuMDHQFJyKABkAjvO5YSndMiIkMimPmxA+BYSBikWgsRpvyxuRnow4nS5NPnf9fpv41w==}
    engines: {node: '>=18'}
    cpu: [x64]
    os: [sunos]

  '@esbuild/win32-arm64@0.25.8':
    resolution: {integrity: sha512-YEGFFWESlPva8hGL+zvj2z/SaK+pH0SwOM0Nc/d+rVnW7GSTFlLBGzZkuSU9kFIGIo8q9X3ucpZhu8PDN5A2sQ==}
    engines: {node: '>=18'}
    cpu: [arm64]
    os: [win32]

  '@esbuild/win32-ia32@0.25.8':
    resolution: {integrity: sha512-hiGgGC6KZ5LZz58OL/+qVVoZiuZlUYlYHNAmczOm7bs2oE1XriPFi5ZHHrS8ACpV5EjySrnoCKmcbQMN+ojnHg==}
    engines: {node: '>=18'}
    cpu: [ia32]
    os: [win32]

  '@esbuild/win32-x64@0.25.8':
    resolution: {integrity: sha512-cn3Yr7+OaaZq1c+2pe+8yxC8E144SReCQjN6/2ynubzYjvyqZjTXfQJpAcQpsdJq3My7XADANiYGHoFC69pLQw==}
    engines: {node: '>=18'}
    cpu: [x64]
    os: [win32]

  '@eslint-community/eslint-utils@4.7.0':
    resolution: {integrity: sha512-dyybb3AcajC7uha6CvhdVRJqaKyn7w2YKqKyAN37NKYgZT36w+iRb0Dymmc5qEJ549c/S31cMMSFd75bteCpCw==}
    engines: {node: ^12.22.0 || ^14.17.0 || >=16.0.0}
    peerDependencies:
      eslint: ^6.0.0 || ^7.0.0 || >=8.0.0

  '@eslint-community/regexpp@4.12.1':
    resolution: {integrity: sha512-CCZCDJuduB9OUkFkY2IgppNZMi2lBQgD2qzwXkEia16cge2pijY/aXi96CJMquDMn3nJdlPV1A5KrJEXwfLNzQ==}
    engines: {node: ^12.0.0 || ^14.0.0 || >=16.0.0}

  '@eslint/config-array@0.21.0':
    resolution: {integrity: sha512-ENIdc4iLu0d93HeYirvKmrzshzofPw6VkZRKQGe9Nv46ZnWUzcF1xV01dcvEg/1wXUR61OmmlSfyeyO7EvjLxQ==}
    engines: {node: ^18.18.0 || ^20.9.0 || >=21.1.0}

  '@eslint/config-helpers@0.3.0':
    resolution: {integrity: sha512-ViuymvFmcJi04qdZeDc2whTHryouGcDlaxPqarTD0ZE10ISpxGUVZGZDx4w01upyIynL3iu6IXH2bS1NhclQMw==}
    engines: {node: ^18.18.0 || ^20.9.0 || >=21.1.0}

  '@eslint/core@0.15.1':
    resolution: {integrity: sha512-bkOp+iumZCCbt1K1CmWf0R9pM5yKpDv+ZXtvSyQpudrI9kuFLp+bM2WOPXImuD/ceQuaa8f5pj93Y7zyECIGNA==}
    engines: {node: ^18.18.0 || ^20.9.0 || >=21.1.0}

  '@eslint/eslintrc@3.3.1':
    resolution: {integrity: sha512-gtF186CXhIl1p4pJNGZw8Yc6RlshoePRvE0X91oPGb3vZ8pM3qOS9W9NGPat9LziaBV7XrJWGylNQXkGcnM3IQ==}
    engines: {node: ^18.18.0 || ^20.9.0 || >=21.1.0}

  '@eslint/js@9.31.0':
    resolution: {integrity: sha512-LOm5OVt7D4qiKCqoiPbA7LWmI+tbw1VbTUowBcUMgQSuM6poJufkFkYDcQpo5KfgD39TnNySV26QjOh7VFpSyw==}
    engines: {node: ^18.18.0 || ^20.9.0 || >=21.1.0}

  '@eslint/object-schema@2.1.6':
    resolution: {integrity: sha512-RBMg5FRL0I0gs51M/guSAj5/e14VQ4tpZnQNWwuDT66P14I43ItmPfIZRhO9fUVIPOAQXU47atlywZ/czoqFPA==}
    engines: {node: ^18.18.0 || ^20.9.0 || >=21.1.0}

  '@eslint/plugin-kit@0.3.4':
    resolution: {integrity: sha512-Ul5l+lHEcw3L5+k8POx6r74mxEYKG5kOb6Xpy2gCRW6zweT6TEhAf8vhxGgjhqrd/VO/Dirhsb+1hNpD1ue9hw==}
    engines: {node: ^18.18.0 || ^20.9.0 || >=21.1.0}

  '@floating-ui/core@1.7.2':
    resolution: {integrity: sha512-wNB5ooIKHQc+Kui96jE/n69rHFWAVoxn5CAzL1Xdd8FG03cgY3MLO+GF9U3W737fYDSgPWA6MReKhBQBop6Pcw==}

  '@floating-ui/dom@1.7.2':
    resolution: {integrity: sha512-7cfaOQuCS27HD7DX+6ib2OrnW+b4ZBwDNnCcT0uTyidcmyWb03FnQqJybDBoCnpdxwBSfA94UAYlRCt7mV+TbA==}

  '@floating-ui/react-dom@2.1.4':
    resolution: {integrity: sha512-JbbpPhp38UmXDDAu60RJmbeme37Jbgsm7NrHGgzYYFKmblzRUh6Pa641dII6LsjwF4XlScDrde2UAzDo/b9KPw==}
    peerDependencies:
      react: '>=16.8.0'
      react-dom: '>=16.8.0'

  '@floating-ui/utils@0.2.10':
    resolution: {integrity: sha512-aGTxbpbg8/b5JfU1HXSrbH3wXZuLPJcNEcZQFMxLs3oSzgtVu6nFPkbbGGUvBcUjKV2YyB9Wxxabo+HEH9tcRQ==}

  '@humanfs/core@0.19.1':
    resolution: {integrity: sha512-5DyQ4+1JEUzejeK1JGICcideyfUbGixgS9jNgex5nqkW+cY7WZhxBigmieN5Qnw9ZosSNVC9KQKyb+GUaGyKUA==}
    engines: {node: '>=18.18.0'}

  '@humanfs/node@0.16.6':
    resolution: {integrity: sha512-YuI2ZHQL78Q5HbhDiBA1X4LmYdXCKCMQIfw0pw7piHJwyREFebJUvrQN4cMssyES6x+vfUbx1CIpaQUKYdQZOw==}
    engines: {node: '>=18.18.0'}

  '@humanwhocodes/module-importer@1.0.1':
    resolution: {integrity: sha512-bxveV4V8v5Yb4ncFTT3rPSgZBOpCkjfK0y4oVVVJwIuDVBRMDXrPyXRL988i5ap9m9bnyEEjWfm5WkBmtffLfA==}
    engines: {node: '>=12.22'}

  '@humanwhocodes/retry@0.3.1':
    resolution: {integrity: sha512-JBxkERygn7Bv/GbN5Rv8Ul6LVknS+5Bp6RgDC/O8gEBU/yeH5Ui5C/OlWrTb6qct7LjjfT6Re2NxB0ln0yYybA==}
    engines: {node: '>=18.18'}

  '@humanwhocodes/retry@0.4.3':
    resolution: {integrity: sha512-bV0Tgo9K4hfPCek+aMAn81RppFKv2ySDQeMoSZuvTASywNTnVJCArCZE2FWqpvIatKu7VMRLWlR1EazvVhDyhQ==}
    engines: {node: '>=18.18'}

  '@jridgewell/gen-mapping@0.3.12':
    resolution: {integrity: sha512-OuLGC46TjB5BbN1dH8JULVVZY4WTdkF7tV9Ys6wLL1rubZnCMstOhNHueU5bLCrnRuDhKPDM4g6sw4Bel5Gzqg==}

  '@jridgewell/resolve-uri@3.1.2':
    resolution: {integrity: sha512-bRISgCIjP20/tbWSPWMEi54QVPRZExkuD9lJL+UIxUKtwVJA8wW1Trb1jMs1RFXo1CBTNZ/5hpC9QvmKWdopKw==}
    engines: {node: '>=6.0.0'}

  '@jridgewell/source-map@0.3.10':
    resolution: {integrity: sha512-0pPkgz9dY+bijgistcTTJ5mR+ocqRXLuhXHYdzoMmmoJ2C9S46RCm2GMUbatPEUK9Yjy26IrAy8D/M00lLkv+Q==}

  '@jridgewell/sourcemap-codec@1.5.4':
    resolution: {integrity: sha512-VT2+G1VQs/9oz078bLrYbecdZKs912zQlkelYpuf+SXF+QvZDYJlbx/LSx+meSAwdDFnF8FVXW92AVjjkVmgFw==}

  '@jridgewell/trace-mapping@0.3.29':
    resolution: {integrity: sha512-uw6guiW/gcAGPDhLmd77/6lW8QLeiV5RUTsAX46Db6oLhGaVj4lhnPwb184s1bkc8kdVg/+h988dro8GRDpmYQ==}

  '@jridgewell/trace-mapping@0.3.9':
    resolution: {integrity: sha512-3Belt6tdc8bPgAtbcmdtNJlirVoTmEb5e2gC94PnkwEW9jI6CAHUeoG85tjWP5WquqfavoMtMwiG4P926ZKKuQ==}

  '@manypkg/find-root@1.1.0':
    resolution: {integrity: sha512-mki5uBvhHzO8kYYix/WRy2WX8S3B5wdVSc9D6KcU5lQNglP2yt58/VfLuAK49glRXChosY8ap2oJ1qgma3GUVA==}

  '@manypkg/get-packages@1.1.3':
    resolution: {integrity: sha512-fo+QhuU3qE/2TQMQmbVMqaQ6EWbMhi4ABWP+O4AM1NqPBuy0OrApV5LO6BrrgnhtAHS2NH6RrVk9OL181tTi8A==}

  '@modelcontextprotocol/inspector-cli@0.16.1':
    resolution: {integrity: sha512-Y8EKrCQz8mO6/267UpQ4y94PB/WqTIDG0jQ/puyV2LoQWQzjwTr3ORMLAgfDHoxkhqOPldzlNs4s+DzYDsp8tw==}
    hasBin: true

  '@modelcontextprotocol/inspector-client@0.16.1':
    resolution: {integrity: sha512-ysbsCsBGhceADF3wBmjM/xnZV5xuzh2GcyF1GnF5AYzhr62qSkurMFXlSLClP6fyy95NW9QLQBhNpdR+3le2Dw==}
    hasBin: true

  '@modelcontextprotocol/inspector-server@0.16.1':
    resolution: {integrity: sha512-niwKEZAK8jREUoioLuvCG59/7rbonlLa7qs4Bcx448m8vpTtsSRIGJum6TObZCx5/JWdngXBqoPBwjkNnf1eHQ==}
    hasBin: true

  '@modelcontextprotocol/inspector@0.16.1':
    resolution: {integrity: sha512-QbNAozion5x4aBbA/X75P0zOQBJHO1JIhHa0GS/6qXU3limpswRYACa8N57QmFi/D+JIx0qqfoyraPi8POwCuw==}
    engines: {node: '>=22.7.5'}
    hasBin: true

  '@modelcontextprotocol/sdk@1.17.0':
    resolution: {integrity: sha512-qFfbWFA7r1Sd8D697L7GkTd36yqDuTkvz0KfOGkgXR8EUhQn3/EDNIR/qUdQNMT8IjmasBvHWuXeisxtXTQT2g==}
    engines: {node: '>=18'}

  '@nodelib/fs.scandir@2.1.5':
    resolution: {integrity: sha512-vq24Bq3ym5HEQm2NKCr3yXDwjc7vTsEThRDnkp2DK9p1uqLR+DHurm/NOTo0KG7HYHU7eppKZj3MyqYuMBf62g==}
    engines: {node: '>= 8'}

  '@nodelib/fs.stat@2.0.5':
    resolution: {integrity: sha512-RkhPPp2zrqDAQA/2jNhnztcPAlv64XdhIp7a7454A5ovI7Bukxgt7MX7udwAu3zg1DcpPU0rz3VV1SeaqvY4+A==}
    engines: {node: '>= 8'}

  '@nodelib/fs.walk@1.2.8':
    resolution: {integrity: sha512-oGB+UxlgWcgQkgwo8GcEGwemoTFt3FIO9ababBmaGwXIoBKZ+GTy0pP185beGg7Llih/NSHSV2XAs1lnznocSg==}
    engines: {node: '>= 8'}

  '@publint/pack@0.1.2':
    resolution: {integrity: sha512-S+9ANAvUmjutrshV4jZjaiG8XQyuJIZ8a4utWmN/vW1sgQ9IfBnPndwkmQYw53QmouOIytT874u65HEmu6H5jw==}
    engines: {node: '>=18'}

  '@radix-ui/number@1.1.1':
    resolution: {integrity: sha512-MkKCwxlXTgz6CFoJx3pCwn07GKp36+aZyu/u2Ln2VrA5DcdyCZkASEDBTd8x5whTQQL5CiYf4prXKLcgQdv29g==}

  '@radix-ui/primitive@1.1.2':
    resolution: {integrity: sha512-XnbHrrprsNqZKQhStrSwgRUQzoCI1glLzdw79xiZPoofhGICeZRSQ3dIxAKH1gb3OHfNf4d6f+vAv3kil2eggA==}

  '@radix-ui/react-arrow@1.1.7':
    resolution: {integrity: sha512-F+M1tLhO+mlQaOWspE8Wstg+z6PwxwRd8oQ8IXceWz92kfAmalTRf0EjrouQeo7QssEPfCn05B4Ihs1K9WQ/7w==}
    peerDependencies:
      '@types/react': '*'
      '@types/react-dom': '*'
      react: ^16.8 || ^17.0 || ^18.0 || ^19.0 || ^19.0.0-rc
      react-dom: ^16.8 || ^17.0 || ^18.0 || ^19.0 || ^19.0.0-rc
    peerDependenciesMeta:
      '@types/react':
        optional: true
      '@types/react-dom':
        optional: true

  '@radix-ui/react-checkbox@1.3.2':
    resolution: {integrity: sha512-yd+dI56KZqawxKZrJ31eENUwqc1QSqg4OZ15rybGjF2ZNwMO+wCyHzAVLRp9qoYJf7kYy0YpZ2b0JCzJ42HZpA==}
    peerDependencies:
      '@types/react': '*'
      '@types/react-dom': '*'
      react: ^16.8 || ^17.0 || ^18.0 || ^19.0 || ^19.0.0-rc
      react-dom: ^16.8 || ^17.0 || ^18.0 || ^19.0 || ^19.0.0-rc
    peerDependenciesMeta:
      '@types/react':
        optional: true
      '@types/react-dom':
        optional: true

  '@radix-ui/react-collection@1.1.7':
    resolution: {integrity: sha512-Fh9rGN0MoI4ZFUNyfFVNU4y9LUz93u9/0K+yLgA2bwRojxM8JU1DyvvMBabnZPBgMWREAJvU2jjVzq+LrFUglw==}
    peerDependencies:
      '@types/react': '*'
      '@types/react-dom': '*'
      react: ^16.8 || ^17.0 || ^18.0 || ^19.0 || ^19.0.0-rc
      react-dom: ^16.8 || ^17.0 || ^18.0 || ^19.0 || ^19.0.0-rc
    peerDependenciesMeta:
      '@types/react':
        optional: true
      '@types/react-dom':
        optional: true

  '@radix-ui/react-compose-refs@1.1.2':
    resolution: {integrity: sha512-z4eqJvfiNnFMHIIvXP3CY57y2WJs5g2v3X0zm9mEJkrkNv4rDxu+sg9Jh8EkXyeqBkB7SOcboo9dMVqhyrACIg==}
    peerDependencies:
      '@types/react': '*'
      react: ^16.8 || ^17.0 || ^18.0 || ^19.0 || ^19.0.0-rc
    peerDependenciesMeta:
      '@types/react':
        optional: true

  '@radix-ui/react-context@1.1.2':
    resolution: {integrity: sha512-jCi/QKUM2r1Ju5a3J64TH2A5SpKAgh0LpknyqdQ4m6DCV0xJ2HG1xARRwNGPQfi1SLdLWZ1OJz6F4OMBBNiGJA==}
    peerDependencies:
      '@types/react': '*'
      react: ^16.8 || ^17.0 || ^18.0 || ^19.0 || ^19.0.0-rc
    peerDependenciesMeta:
      '@types/react':
        optional: true

  '@radix-ui/react-dialog@1.1.14':
    resolution: {integrity: sha512-+CpweKjqpzTmwRwcYECQcNYbI8V9VSQt0SNFKeEBLgfucbsLssU6Ppq7wUdNXEGb573bMjFhVjKVll8rmV6zMw==}
    peerDependencies:
      '@types/react': '*'
      '@types/react-dom': '*'
      react: ^16.8 || ^17.0 || ^18.0 || ^19.0 || ^19.0.0-rc
      react-dom: ^16.8 || ^17.0 || ^18.0 || ^19.0 || ^19.0.0-rc
    peerDependenciesMeta:
      '@types/react':
        optional: true
      '@types/react-dom':
        optional: true

  '@radix-ui/react-direction@1.1.1':
    resolution: {integrity: sha512-1UEWRX6jnOA2y4H5WczZ44gOOjTEmlqv1uNW4GAJEO5+bauCBhv8snY65Iw5/VOS/ghKN9gr2KjnLKxrsvoMVw==}
    peerDependencies:
      '@types/react': '*'
      react: ^16.8 || ^17.0 || ^18.0 || ^19.0 || ^19.0.0-rc
    peerDependenciesMeta:
      '@types/react':
        optional: true

  '@radix-ui/react-dismissable-layer@1.1.10':
    resolution: {integrity: sha512-IM1zzRV4W3HtVgftdQiiOmA0AdJlCtMLe00FXaHwgt3rAnNsIyDqshvkIW3hj/iu5hu8ERP7KIYki6NkqDxAwQ==}
    peerDependencies:
      '@types/react': '*'
      '@types/react-dom': '*'
      react: ^16.8 || ^17.0 || ^18.0 || ^19.0 || ^19.0.0-rc
      react-dom: ^16.8 || ^17.0 || ^18.0 || ^19.0 || ^19.0.0-rc
    peerDependenciesMeta:
      '@types/react':
        optional: true
      '@types/react-dom':
        optional: true

  '@radix-ui/react-focus-guards@1.1.2':
    resolution: {integrity: sha512-fyjAACV62oPV925xFCrH8DR5xWhg9KYtJT4s3u54jxp+L/hbpTY2kIeEFFbFe+a/HCE94zGQMZLIpVTPVZDhaA==}
    peerDependencies:
      '@types/react': '*'
      react: ^16.8 || ^17.0 || ^18.0 || ^19.0 || ^19.0.0-rc
    peerDependenciesMeta:
      '@types/react':
        optional: true

  '@radix-ui/react-focus-scope@1.1.7':
    resolution: {integrity: sha512-t2ODlkXBQyn7jkl6TNaw/MtVEVvIGelJDCG41Okq/KwUsJBwQ4XVZsHAVUkK4mBv3ewiAS3PGuUWuY2BoK4ZUw==}
    peerDependencies:
      '@types/react': '*'
      '@types/react-dom': '*'
      react: ^16.8 || ^17.0 || ^18.0 || ^19.0 || ^19.0.0-rc
      react-dom: ^16.8 || ^17.0 || ^18.0 || ^19.0 || ^19.0.0-rc
    peerDependenciesMeta:
      '@types/react':
        optional: true
      '@types/react-dom':
        optional: true

  '@radix-ui/react-icons@1.3.2':
    resolution: {integrity: sha512-fyQIhGDhzfc9pK2kH6Pl9c4BDJGfMkPqkyIgYDthyNYoNg3wVhoJMMh19WS4Up/1KMPFVpNsT2q3WmXn2N1m6g==}
    peerDependencies:
      react: ^16.x || ^17.x || ^18.x || ^19.0.0 || ^19.0.0-rc

  '@radix-ui/react-id@1.1.1':
    resolution: {integrity: sha512-kGkGegYIdQsOb4XjsfM97rXsiHaBwco+hFI66oO4s9LU+PLAC5oJ7khdOVFxkhsmlbpUqDAvXw11CluXP+jkHg==}
    peerDependencies:
      '@types/react': '*'
      react: ^16.8 || ^17.0 || ^18.0 || ^19.0 || ^19.0.0-rc
    peerDependenciesMeta:
      '@types/react':
        optional: true

  '@radix-ui/react-label@2.1.7':
    resolution: {integrity: sha512-YT1GqPSL8kJn20djelMX7/cTRp/Y9w5IZHvfxQTVHrOqa2yMl7i/UfMqKRU5V7mEyKTrUVgJXhNQPVCG8PBLoQ==}
    peerDependencies:
      '@types/react': '*'
      '@types/react-dom': '*'
      react: ^16.8 || ^17.0 || ^18.0 || ^19.0 || ^19.0.0-rc
      react-dom: ^16.8 || ^17.0 || ^18.0 || ^19.0 || ^19.0.0-rc
    peerDependenciesMeta:
      '@types/react':
        optional: true
      '@types/react-dom':
        optional: true

  '@radix-ui/react-popover@1.1.14':
    resolution: {integrity: sha512-ODz16+1iIbGUfFEfKx2HTPKizg2MN39uIOV8MXeHnmdd3i/N9Wt7vU46wbHsqA0xoaQyXVcs0KIlBdOA2Y95bw==}
    peerDependencies:
      '@types/react': '*'
      '@types/react-dom': '*'
      react: ^16.8 || ^17.0 || ^18.0 || ^19.0 || ^19.0.0-rc
      react-dom: ^16.8 || ^17.0 || ^18.0 || ^19.0 || ^19.0.0-rc
    peerDependenciesMeta:
      '@types/react':
        optional: true
      '@types/react-dom':
        optional: true

  '@radix-ui/react-popper@1.2.7':
    resolution: {integrity: sha512-IUFAccz1JyKcf/RjB552PlWwxjeCJB8/4KxT7EhBHOJM+mN7LdW+B3kacJXILm32xawcMMjb2i0cIZpo+f9kiQ==}
    peerDependencies:
      '@types/react': '*'
      '@types/react-dom': '*'
      react: ^16.8 || ^17.0 || ^18.0 || ^19.0 || ^19.0.0-rc
      react-dom: ^16.8 || ^17.0 || ^18.0 || ^19.0 || ^19.0.0-rc
    peerDependenciesMeta:
      '@types/react':
        optional: true
      '@types/react-dom':
        optional: true

  '@radix-ui/react-portal@1.1.9':
    resolution: {integrity: sha512-bpIxvq03if6UNwXZ+HTK71JLh4APvnXntDc6XOX8UVq4XQOVl7lwok0AvIl+b8zgCw3fSaVTZMpAPPagXbKmHQ==}
    peerDependencies:
      '@types/react': '*'
      '@types/react-dom': '*'
      react: ^16.8 || ^17.0 || ^18.0 || ^19.0 || ^19.0.0-rc
      react-dom: ^16.8 || ^17.0 || ^18.0 || ^19.0 || ^19.0.0-rc
    peerDependenciesMeta:
      '@types/react':
        optional: true
      '@types/react-dom':
        optional: true

  '@radix-ui/react-presence@1.1.4':
    resolution: {integrity: sha512-ueDqRbdc4/bkaQT3GIpLQssRlFgWaL/U2z/S31qRwwLWoxHLgry3SIfCwhxeQNbirEUXFa+lq3RL3oBYXtcmIA==}
    peerDependencies:
      '@types/react': '*'
      '@types/react-dom': '*'
      react: ^16.8 || ^17.0 || ^18.0 || ^19.0 || ^19.0.0-rc
      react-dom: ^16.8 || ^17.0 || ^18.0 || ^19.0 || ^19.0.0-rc
    peerDependenciesMeta:
      '@types/react':
        optional: true
      '@types/react-dom':
        optional: true

  '@radix-ui/react-primitive@2.1.3':
    resolution: {integrity: sha512-m9gTwRkhy2lvCPe6QJp4d3G1TYEUHn/FzJUtq9MjH46an1wJU+GdoGC5VLof8RX8Ft/DlpshApkhswDLZzHIcQ==}
    peerDependencies:
      '@types/react': '*'
      '@types/react-dom': '*'
      react: ^16.8 || ^17.0 || ^18.0 || ^19.0 || ^19.0.0-rc
      react-dom: ^16.8 || ^17.0 || ^18.0 || ^19.0 || ^19.0.0-rc
    peerDependenciesMeta:
      '@types/react':
        optional: true
      '@types/react-dom':
        optional: true

  '@radix-ui/react-roving-focus@1.1.10':
    resolution: {integrity: sha512-dT9aOXUen9JSsxnMPv/0VqySQf5eDQ6LCk5Sw28kamz8wSOW2bJdlX2Bg5VUIIcV+6XlHpWTIuTPCf/UNIyq8Q==}
    peerDependencies:
      '@types/react': '*'
      '@types/react-dom': '*'
      react: ^16.8 || ^17.0 || ^18.0 || ^19.0 || ^19.0.0-rc
      react-dom: ^16.8 || ^17.0 || ^18.0 || ^19.0 || ^19.0.0-rc
    peerDependenciesMeta:
      '@types/react':
        optional: true
      '@types/react-dom':
        optional: true

  '@radix-ui/react-select@2.2.5':
    resolution: {integrity: sha512-HnMTdXEVuuyzx63ME0ut4+sEMYW6oouHWNGUZc7ddvUWIcfCva/AMoqEW/3wnEllriMWBa0RHspCYnfCWJQYmA==}
    peerDependencies:
      '@types/react': '*'
      '@types/react-dom': '*'
      react: ^16.8 || ^17.0 || ^18.0 || ^19.0 || ^19.0.0-rc
      react-dom: ^16.8 || ^17.0 || ^18.0 || ^19.0 || ^19.0.0-rc
    peerDependenciesMeta:
      '@types/react':
        optional: true
      '@types/react-dom':
        optional: true

  '@radix-ui/react-slot@1.2.3':
    resolution: {integrity: sha512-aeNmHnBxbi2St0au6VBVC7JXFlhLlOnvIIlePNniyUNAClzmtAUEY8/pBiK3iHjufOlwA+c20/8jngo7xcrg8A==}
    peerDependencies:
      '@types/react': '*'
      react: ^16.8 || ^17.0 || ^18.0 || ^19.0 || ^19.0.0-rc
    peerDependenciesMeta:
      '@types/react':
        optional: true

  '@radix-ui/react-tabs@1.1.12':
    resolution: {integrity: sha512-GTVAlRVrQrSw3cEARM0nAx73ixrWDPNZAruETn3oHCNP6SbZ/hNxdxp+u7VkIEv3/sFoLq1PfcHrl7Pnp0CDpw==}
    peerDependencies:
      '@types/react': '*'
      '@types/react-dom': '*'
      react: ^16.8 || ^17.0 || ^18.0 || ^19.0 || ^19.0.0-rc
      react-dom: ^16.8 || ^17.0 || ^18.0 || ^19.0 || ^19.0.0-rc
    peerDependenciesMeta:
      '@types/react':
        optional: true
      '@types/react-dom':
        optional: true

  '@radix-ui/react-toast@1.2.14':
    resolution: {integrity: sha512-nAP5FBxBJGQ/YfUB+r+O6USFVkWq3gAInkxyEnmvEV5jtSbfDhfa4hwX8CraCnbjMLsE7XSf/K75l9xXY7joWg==}
    peerDependencies:
      '@types/react': '*'
      '@types/react-dom': '*'
      react: ^16.8 || ^17.0 || ^18.0 || ^19.0 || ^19.0.0-rc
      react-dom: ^16.8 || ^17.0 || ^18.0 || ^19.0 || ^19.0.0-rc
    peerDependenciesMeta:
      '@types/react':
        optional: true
      '@types/react-dom':
        optional: true

  '@radix-ui/react-tooltip@1.2.7':
    resolution: {integrity: sha512-Ap+fNYwKTYJ9pzqW+Xe2HtMRbQ/EeWkj2qykZ6SuEV4iS/o1bZI5ssJbk4D2r8XuDuOBVz/tIx2JObtuqU+5Zw==}
    peerDependencies:
      '@types/react': '*'
      '@types/react-dom': '*'
      react: ^16.8 || ^17.0 || ^18.0 || ^19.0 || ^19.0.0-rc
      react-dom: ^16.8 || ^17.0 || ^18.0 || ^19.0 || ^19.0.0-rc
    peerDependenciesMeta:
      '@types/react':
        optional: true
      '@types/react-dom':
        optional: true

  '@radix-ui/react-use-callback-ref@1.1.1':
    resolution: {integrity: sha512-FkBMwD+qbGQeMu1cOHnuGB6x4yzPjho8ap5WtbEJ26umhgqVXbhekKUQO+hZEL1vU92a3wHwdp0HAcqAUF5iDg==}
    peerDependencies:
      '@types/react': '*'
      react: ^16.8 || ^17.0 || ^18.0 || ^19.0 || ^19.0.0-rc
    peerDependenciesMeta:
      '@types/react':
        optional: true

  '@radix-ui/react-use-controllable-state@1.2.2':
    resolution: {integrity: sha512-BjasUjixPFdS+NKkypcyyN5Pmg83Olst0+c6vGov0diwTEo6mgdqVR6hxcEgFuh4QrAs7Rc+9KuGJ9TVCj0Zzg==}
    peerDependencies:
      '@types/react': '*'
      react: ^16.8 || ^17.0 || ^18.0 || ^19.0 || ^19.0.0-rc
    peerDependenciesMeta:
      '@types/react':
        optional: true

  '@radix-ui/react-use-effect-event@0.0.2':
    resolution: {integrity: sha512-Qp8WbZOBe+blgpuUT+lw2xheLP8q0oatc9UpmiemEICxGvFLYmHm9QowVZGHtJlGbS6A6yJ3iViad/2cVjnOiA==}
    peerDependencies:
      '@types/react': '*'
      react: ^16.8 || ^17.0 || ^18.0 || ^19.0 || ^19.0.0-rc
    peerDependenciesMeta:
      '@types/react':
        optional: true

  '@radix-ui/react-use-escape-keydown@1.1.1':
    resolution: {integrity: sha512-Il0+boE7w/XebUHyBjroE+DbByORGR9KKmITzbR7MyQ4akpORYP/ZmbhAr0DG7RmmBqoOnZdy2QlvajJ2QA59g==}
    peerDependencies:
      '@types/react': '*'
      react: ^16.8 || ^17.0 || ^18.0 || ^19.0 || ^19.0.0-rc
    peerDependenciesMeta:
      '@types/react':
        optional: true

  '@radix-ui/react-use-layout-effect@1.1.1':
    resolution: {integrity: sha512-RbJRS4UWQFkzHTTwVymMTUv8EqYhOp8dOOviLj2ugtTiXRaRQS7GLGxZTLL1jWhMeoSCf5zmcZkqTl9IiYfXcQ==}
    peerDependencies:
      '@types/react': '*'
      react: ^16.8 || ^17.0 || ^18.0 || ^19.0 || ^19.0.0-rc
    peerDependenciesMeta:
      '@types/react':
        optional: true

  '@radix-ui/react-use-previous@1.1.1':
    resolution: {integrity: sha512-2dHfToCj/pzca2Ck724OZ5L0EVrr3eHRNsG/b3xQJLA2hZpVCS99bLAX+hm1IHXDEnzU6by5z/5MIY794/a8NQ==}
    peerDependencies:
      '@types/react': '*'
      react: ^16.8 || ^17.0 || ^18.0 || ^19.0 || ^19.0.0-rc
    peerDependenciesMeta:
      '@types/react':
        optional: true

  '@radix-ui/react-use-rect@1.1.1':
    resolution: {integrity: sha512-QTYuDesS0VtuHNNvMh+CjlKJ4LJickCMUAqjlE3+j8w+RlRpwyX3apEQKGFzbZGdo7XNG1tXa+bQqIE7HIXT2w==}
    peerDependencies:
      '@types/react': '*'
      react: ^16.8 || ^17.0 || ^18.0 || ^19.0 || ^19.0.0-rc
    peerDependenciesMeta:
      '@types/react':
        optional: true

  '@radix-ui/react-use-size@1.1.1':
    resolution: {integrity: sha512-ewrXRDTAqAXlkl6t/fkXWNAhFX9I+CkKlw6zjEwk86RSPKwZr3xpBRso655aqYafwtnbpHLj6toFzmd6xdVptQ==}
    peerDependencies:
      '@types/react': '*'
      react: ^16.8 || ^17.0 || ^18.0 || ^19.0 || ^19.0.0-rc
    peerDependenciesMeta:
      '@types/react':
        optional: true

  '@radix-ui/react-visually-hidden@1.2.3':
    resolution: {integrity: sha512-pzJq12tEaaIhqjbzpCuv/OypJY/BPavOofm+dbab+MHLajy277+1lLm6JFcGgF5eskJ6mquGirhXY2GD/8u8Ug==}
    peerDependencies:
      '@types/react': '*'
      '@types/react-dom': '*'
      react: ^16.8 || ^17.0 || ^18.0 || ^19.0 || ^19.0.0-rc
      react-dom: ^16.8 || ^17.0 || ^18.0 || ^19.0 || ^19.0.0-rc
    peerDependenciesMeta:
      '@types/react':
        optional: true
      '@types/react-dom':
        optional: true

  '@radix-ui/rect@1.1.1':
    resolution: {integrity: sha512-HPwpGIzkl28mWyZqG52jiqDJ12waP11Pa1lGoiyUkIEuMLBP0oeK/C89esbXrxsky5we7dfd8U58nm0SgAWpVw==}

  '@rollup/rollup-android-arm-eabi@4.45.1':
    resolution: {integrity: sha512-NEySIFvMY0ZQO+utJkgoMiCAjMrGvnbDLHvcmlA33UXJpYBCvlBEbMMtV837uCkS+plG2umfhn0T5mMAxGrlRA==}
    cpu: [arm]
    os: [android]

  '@rollup/rollup-android-arm64@4.45.1':
    resolution: {integrity: sha512-ujQ+sMXJkg4LRJaYreaVx7Z/VMgBBd89wGS4qMrdtfUFZ+TSY5Rs9asgjitLwzeIbhwdEhyj29zhst3L1lKsRQ==}
    cpu: [arm64]
    os: [android]

  '@rollup/rollup-darwin-arm64@4.45.1':
    resolution: {integrity: sha512-FSncqHvqTm3lC6Y13xncsdOYfxGSLnP+73k815EfNmpewPs+EyM49haPS105Rh4aF5mJKywk9X0ogzLXZzN9lA==}
    cpu: [arm64]
    os: [darwin]

  '@rollup/rollup-darwin-x64@4.45.1':
    resolution: {integrity: sha512-2/vVn/husP5XI7Fsf/RlhDaQJ7x9zjvC81anIVbr4b/f0xtSmXQTFcGIQ/B1cXIYM6h2nAhJkdMHTnD7OtQ9Og==}
    cpu: [x64]
    os: [darwin]

  '@rollup/rollup-freebsd-arm64@4.45.1':
    resolution: {integrity: sha512-4g1kaDxQItZsrkVTdYQ0bxu4ZIQ32cotoQbmsAnW1jAE4XCMbcBPDirX5fyUzdhVCKgPcrwWuucI8yrVRBw2+g==}
    cpu: [arm64]
    os: [freebsd]

  '@rollup/rollup-freebsd-x64@4.45.1':
    resolution: {integrity: sha512-L/6JsfiL74i3uK1Ti2ZFSNsp5NMiM4/kbbGEcOCps99aZx3g8SJMO1/9Y0n/qKlWZfn6sScf98lEOUe2mBvW9A==}
    cpu: [x64]
    os: [freebsd]

  '@rollup/rollup-linux-arm-gnueabihf@4.45.1':
    resolution: {integrity: sha512-RkdOTu2jK7brlu+ZwjMIZfdV2sSYHK2qR08FUWcIoqJC2eywHbXr0L8T/pONFwkGukQqERDheaGTeedG+rra6Q==}
    cpu: [arm]
    os: [linux]

  '@rollup/rollup-linux-arm-musleabihf@4.45.1':
    resolution: {integrity: sha512-3kJ8pgfBt6CIIr1o+HQA7OZ9mp/zDk3ctekGl9qn/pRBgrRgfwiffaUmqioUGN9hv0OHv2gxmvdKOkARCtRb8Q==}
    cpu: [arm]
    os: [linux]

  '@rollup/rollup-linux-arm64-gnu@4.45.1':
    resolution: {integrity: sha512-k3dOKCfIVixWjG7OXTCOmDfJj3vbdhN0QYEqB+OuGArOChek22hn7Uy5A/gTDNAcCy5v2YcXRJ/Qcnm4/ma1xw==}
    cpu: [arm64]
    os: [linux]

  '@rollup/rollup-linux-arm64-musl@4.45.1':
    resolution: {integrity: sha512-PmI1vxQetnM58ZmDFl9/Uk2lpBBby6B6rF4muJc65uZbxCs0EA7hhKCk2PKlmZKuyVSHAyIw3+/SiuMLxKxWog==}
    cpu: [arm64]
    os: [linux]

  '@rollup/rollup-linux-loongarch64-gnu@4.45.1':
    resolution: {integrity: sha512-9UmI0VzGmNJ28ibHW2GpE2nF0PBQqsyiS4kcJ5vK+wuwGnV5RlqdczVocDSUfGX/Na7/XINRVoUgJyFIgipoRg==}
    cpu: [loong64]
    os: [linux]

  '@rollup/rollup-linux-powerpc64le-gnu@4.45.1':
    resolution: {integrity: sha512-7nR2KY8oEOUTD3pBAxIBBbZr0U7U+R9HDTPNy+5nVVHDXI4ikYniH1oxQz9VoB5PbBU1CZuDGHkLJkd3zLMWsg==}
    cpu: [ppc64]
    os: [linux]

  '@rollup/rollup-linux-riscv64-gnu@4.45.1':
    resolution: {integrity: sha512-nlcl3jgUultKROfZijKjRQLUu9Ma0PeNv/VFHkZiKbXTBQXhpytS8CIj5/NfBeECZtY2FJQubm6ltIxm/ftxpw==}
    cpu: [riscv64]
    os: [linux]

  '@rollup/rollup-linux-riscv64-musl@4.45.1':
    resolution: {integrity: sha512-HJV65KLS51rW0VY6rvZkiieiBnurSzpzore1bMKAhunQiECPuxsROvyeaot/tcK3A3aGnI+qTHqisrpSgQrpgA==}
    cpu: [riscv64]
    os: [linux]

  '@rollup/rollup-linux-s390x-gnu@4.45.1':
    resolution: {integrity: sha512-NITBOCv3Qqc6hhwFt7jLV78VEO/il4YcBzoMGGNxznLgRQf43VQDae0aAzKiBeEPIxnDrACiMgbqjuihx08OOw==}
    cpu: [s390x]
    os: [linux]

  '@rollup/rollup-linux-x64-gnu@4.45.1':
    resolution: {integrity: sha512-+E/lYl6qu1zqgPEnTrs4WysQtvc/Sh4fC2nByfFExqgYrqkKWp1tWIbe+ELhixnenSpBbLXNi6vbEEJ8M7fiHw==}
    cpu: [x64]
    os: [linux]

  '@rollup/rollup-linux-x64-musl@4.45.1':
    resolution: {integrity: sha512-a6WIAp89p3kpNoYStITT9RbTbTnqarU7D8N8F2CV+4Cl9fwCOZraLVuVFvlpsW0SbIiYtEnhCZBPLoNdRkjQFw==}
    cpu: [x64]
    os: [linux]

  '@rollup/rollup-win32-arm64-msvc@4.45.1':
    resolution: {integrity: sha512-T5Bi/NS3fQiJeYdGvRpTAP5P02kqSOpqiopwhj0uaXB6nzs5JVi2XMJb18JUSKhCOX8+UE1UKQufyD6Or48dJg==}
    cpu: [arm64]
    os: [win32]

  '@rollup/rollup-win32-ia32-msvc@4.45.1':
    resolution: {integrity: sha512-lxV2Pako3ujjuUe9jiU3/s7KSrDfH6IgTSQOnDWr9aJ92YsFd7EurmClK0ly/t8dzMkDtd04g60WX6yl0sGfdw==}
    cpu: [ia32]
    os: [win32]

  '@rollup/rollup-win32-x64-msvc@4.45.1':
    resolution: {integrity: sha512-M/fKi4sasCdM8i0aWJjCSFm2qEnYRR8AMLG2kxp6wD13+tMGA4Z1tVAuHkNRjud5SW2EM3naLuK35w9twvf6aA==}
    cpu: [x64]
    os: [win32]

  '@standard-schema/spec@1.0.0':
    resolution: {integrity: sha512-m2bOd0f2RT9k8QJx1JN85cZYyH1RqFBdlwtkSlf4tBDYLCiiZnv1fIIwacK6cqwXavOydf0NPToMQgpKq+dVlA==}

<<<<<<< HEAD
  '@tmcp/adapter-valibot@0.1.3':
    resolution: {integrity: sha512-xjtgPEeLHw0v71H2o45Bbm+upoM2kgT5xLrdBqarGnTKZWGR6n+faUVmamf/OVtZPUAQbX2w0Ov87+zPNeG/2g==}
    peerDependencies:
      tmcp: ^1.8.1
      valibot: ^1.1.0

=======
>>>>>>> ce9e0d4b
  '@tsconfig/node10@1.0.11':
    resolution: {integrity: sha512-DcRjDCujK/kCk/cUe8Xz8ZSpm8mS3mNNpta+jGCA6USEDfktlNvm1+IuZ9eTcDbNk41BHwpHHeW+N1lKCz4zOw==}

  '@tsconfig/node12@1.0.11':
    resolution: {integrity: sha512-cqefuRsh12pWyGsIoBKJA9luFu3mRxCA+ORZvA4ktLSzIuCUtWVxGIuXigEwO5/ywWFMZ2QEGKWvkZG1zDMTag==}

  '@tsconfig/node14@1.0.3':
    resolution: {integrity: sha512-ysT8mhdixWK6Hw3i1V2AeRqZ5WfXg1G43mqoYlM2nc6388Fq5jcXyr5mRsqViLx/GJYdoL0bfXD8nmF+Zn/Iow==}

  '@tsconfig/node16@1.0.4':
    resolution: {integrity: sha512-vxhUy4J8lyeyinH7Azl1pdd43GJhZH/tP2weN8TntQblOY+A0XbT8DJk1/oCPuOOyg/Ja757rG0CgHcWC8OfMA==}

  '@types/chai@5.2.2':
    resolution: {integrity: sha512-8kB30R7Hwqf40JPiKhVzodJs2Qc1ZJ5zuT3uzw5Hq/dhNCl3G3l83jfpdI1e20BP348+fV7VIL/+FxaXkqBmWg==}

  '@types/deep-eql@4.0.2':
    resolution: {integrity: sha512-c9h9dVVMigMPc4bwTvC5dxqtqJZwQPePsWjPlpSOnojbor6pGqdk541lfA7AqFQr5pB1BRdq0juY9db81BwyFw==}

  '@types/estree@1.0.8':
    resolution: {integrity: sha512-dWHzHa2WqEXI/O1E9OjrocMTKJl2mSrEolh1Iomrv6U+JuNwaHXsXx9bLu5gG7BUWFIN0skIQJQ/L1rIex4X6w==}

  '@types/json-schema@7.0.15':
    resolution: {integrity: sha512-5+fP8P8MFNC+AyZCDxrB2pkZFPGzqQWUzpSeuuVLvm8VMcorNYavBqoFcxK8bQz4Qsbn4oUEEem4wDLfcysGHA==}

  '@types/node@12.20.55':
    resolution: {integrity: sha512-J8xLz7q2OFulZ2cyGTLE1TbbZcjpno7FaN6zdJNrgAdrJ+DZzh/uFR6YrTb4C+nXakvud8Q4+rbhoIWlYQbUFQ==}

  '@types/node@22.16.5':
    resolution: {integrity: sha512-bJFoMATwIGaxxx8VJPeM8TonI8t579oRvgAuT8zFugJsJZgzqv0Fu8Mhp68iecjzG7cnN3mO2dJQ5uUM2EFrgQ==}

  '@types/node@24.1.0':
    resolution: {integrity: sha512-ut5FthK5moxFKH2T1CUOC6ctR67rQRvvHdFLCD2Ql6KXmMuCrjsSsRI9UsLCm9M18BMwClv4pn327UvB7eeO1w==}

  '@typescript-eslint/types@8.38.0':
    resolution: {integrity: sha512-wzkUfX3plUqij4YwWaJyqhiPE5UCRVlFpKn1oCRn2O1bJ592XxWJj8ROQ3JD5MYXLORW84063z3tZTb/cs4Tyw==}
    engines: {node: ^18.18.0 || ^20.9.0 || >=21.1.0}

  '@valibot/to-json-schema@1.3.0':
    resolution: {integrity: sha512-82Vv6x7sOYhv5YmTRgSppSqj1nn2pMCk5BqCMGWYp0V/fq+qirrbGncqZAtZ09/lrO40ne/7z8ejwE728aVreg==}
    peerDependencies:
      valibot: ^1.1.0

  '@vitest/expect@3.2.4':
    resolution: {integrity: sha512-Io0yyORnB6sikFlt8QW5K7slY4OjqNX9jmJQ02QDda8lyM6B5oNgVWoSoKPac8/kgnCUzuHQKrSLtu/uOqqrig==}

  '@vitest/mocker@3.2.4':
    resolution: {integrity: sha512-46ryTE9RZO/rfDd7pEqFl7etuyzekzEhUbTW3BvmeO/BcCMEgq59BKhek3dXDWgAj4oMK6OZi+vRr1wPW6qjEQ==}
    peerDependencies:
      msw: ^2.4.9
      vite: ^5.0.0 || ^6.0.0 || ^7.0.0-0
    peerDependenciesMeta:
      msw:
        optional: true
      vite:
        optional: true

  '@vitest/pretty-format@3.2.4':
    resolution: {integrity: sha512-IVNZik8IVRJRTr9fxlitMKeJeXFFFN0JaB9PHPGQ8NKQbGpfjlTx9zO4RefN8gp7eqjNy8nyK3NZmBzOPeIxtA==}

  '@vitest/runner@3.2.4':
    resolution: {integrity: sha512-oukfKT9Mk41LreEW09vt45f8wx7DordoWUZMYdY/cyAk7w5TWkTRCNZYF7sX7n2wB7jyGAl74OxgwhPgKaqDMQ==}

  '@vitest/snapshot@3.2.4':
    resolution: {integrity: sha512-dEYtS7qQP2CjU27QBC5oUOxLE/v5eLkGqPE0ZKEIDGMs4vKWe7IjgLOeauHsR0D5YuuycGRO5oSRXnwnmA78fQ==}

  '@vitest/spy@3.2.4':
    resolution: {integrity: sha512-vAfasCOe6AIK70iP5UD11Ac4siNUNJ9i/9PZ3NKx07sG6sUxeag1LWdNrMWeKKYBLlzuK+Gn65Yd5nyL6ds+nw==}

  '@vitest/utils@3.2.4':
    resolution: {integrity: sha512-fB2V0JFrQSMsCo9HiSq3Ezpdv4iYaXRG1Sx8edX3MwxfyNn83mKiGzOcH+Fkxt4MHxr3y42fQi1oeAInqgX2QA==}

  accepts@2.0.0:
    resolution: {integrity: sha512-5cvg6CtKwfgdmVqY1WIiXKc3Q1bkRqGLi+2W/6ao+6Y7gu/RCwRuAhGEzh5B4KlszSuTLgZYuqFqo5bImjNKng==}
    engines: {node: '>= 0.6'}

  acorn-jsx@5.3.2:
    resolution: {integrity: sha512-rq9s+JNhf0IChjtDXxllJ7g41oZk5SlXtp0LHwyA5cejwn7vKmKp4pPri6YEePv2PU65sAsegbXtIinmDFDXgQ==}
    peerDependencies:
      acorn: ^6.0.0 || ^7.0.0 || ^8.0.0

  acorn-walk@8.3.4:
    resolution: {integrity: sha512-ueEepnujpqee2o5aIYnvHU6C0A42MNdsIDeqy5BydrkuC5R1ZuUFnm27EeFJGoEHJQgn3uleRvmTXaJgfXbt4g==}
    engines: {node: '>=0.4.0'}

  acorn@8.15.0:
    resolution: {integrity: sha512-NZyJarBfL7nWwIq+FDL6Zp/yHEhePMNnnJ0y3qfieCrmNvYct8uvtiV41UvlSe6apAfk0fY1FbWx+NwfmpvtTg==}
    engines: {node: '>=0.4.0'}
    hasBin: true

  ajv@6.12.6:
    resolution: {integrity: sha512-j3fVLgvTo527anyYyJOGTYJbG+vnnQYvE0m5mmkc1TK+nxAppkCLMIL0aZ4dblVCNoGShhm+kzE4ZUykBoMg4g==}

  ansi-colors@4.1.3:
    resolution: {integrity: sha512-/6w/C21Pm1A7aZitlI5Ni/2J6FFQN8i1Cvz3kHABAAbw93v/NlvKdVOqz7CCWz/3iv/JplRSEEZ83XION15ovw==}
    engines: {node: '>=6'}

  ansi-regex@5.0.1:
    resolution: {integrity: sha512-quJQXlTSUGL2LH9SUXo8VwsY4soanhgo6LNSm84E1LBcE8s3O0wpdiRzyR9z/ZZJMlMWv37qOOb9pdJlMUEKFQ==}
    engines: {node: '>=8'}

  ansi-styles@4.3.0:
    resolution: {integrity: sha512-zbB9rCJAT1rbjiVDb2hqKFHNYLxgtk8NURxZ3IZwD3F6NtxbXZQCnnSi1Lkx+IDohdPlFp222wVALIheZJQSEg==}
    engines: {node: '>=8'}

  are-docs-informative@0.0.2:
    resolution: {integrity: sha512-ixiS0nLNNG5jNQzgZJNoUpBKdo9yTYZMGJ+QgT2jmjR7G7+QHRCc4v6LQ3NgE7EBJq+o0ams3waJwkrlBom8Ig==}
    engines: {node: '>=14'}

  arg@4.1.3:
    resolution: {integrity: sha512-58S9QDqG0Xx27YwPSt9fJxivjYl432YCwfDMfZ+71RAqUrZef7LrKQZ3LHLOwCS4FLNBplP533Zx895SeOCHvA==}

  argparse@1.0.10:
    resolution: {integrity: sha512-o5Roy6tNG4SL/FOkCAN6RzjiakZS25RLYFrcMttJqbdd8BWrnA+fGz57iN5Pb06pvBGvl5gQ0B48dJlslXvoTg==}

  argparse@2.0.1:
    resolution: {integrity: sha512-8+9WqebbFzpX9OR+Wa6O29asIogeRMzcGtAINdpMHHyAg10f05aSFVBbcEqGf/PXw1EjAZ+q2/bEBg3DvurK3Q==}

  aria-hidden@1.2.6:
    resolution: {integrity: sha512-ik3ZgC9dY/lYVVM++OISsaYDeg1tb0VtP5uL3ouh1koGOaUMDPpbFIei4JkFimWUFPn90sbMNMXQAIVOlnYKJA==}
    engines: {node: '>=10'}

  arktype@2.1.20:
    resolution: {integrity: sha512-IZCEEXaJ8g+Ijd59WtSYwtjnqXiwM8sWQ5EjGamcto7+HVN9eK0C4p0zDlCuAwWhpqr6fIBkxPuYDl4/Mcj/+Q==}

  array-union@2.1.0:
    resolution: {integrity: sha512-HGyxoOTYUyCM6stUe6EJgnd4EoewAI7zMdfqO+kGjnlZmBDz/cR5pf8r/cR4Wq60sL/p0IkcjUEEPwS3GFrIyw==}
    engines: {node: '>=8'}

  assertion-error@2.0.1:
    resolution: {integrity: sha512-Izi8RQcffqCeNVgFigKli1ssklIbpHnCYc6AknXGYoB6grJqyeby7jv12JUQgmTAnIDnbck1uxksT4dzN3PWBA==}
    engines: {node: '>=12'}

  balanced-match@1.0.2:
    resolution: {integrity: sha512-3oSeUO0TMV67hN1AmbXsK4yaqU7tjiHlbxRDZOpH0KW9+CeX4bRAaX0Anxt0tx2MrpRpWwQaPwIlISEJhYU5Pw==}

  better-path-resolve@1.0.0:
    resolution: {integrity: sha512-pbnl5XzGBdrFU/wT4jqmJVPn2B6UHPBOhzMQkY/SPUPB6QtUXtmBHBIwCbXJol93mOpGMnQyP/+BB19q04xj7g==}
    engines: {node: '>=4'}

  body-parser@2.2.0:
    resolution: {integrity: sha512-02qvAaxv8tp7fBa/mw1ga98OGm+eCbqzJOKoRt70sLmfEEi+jyBYVTDGfCL/k06/4EMk/z01gCe7HoCH/f2LTg==}
    engines: {node: '>=18'}

  brace-expansion@1.1.12:
    resolution: {integrity: sha512-9T9UjW3r0UW5c1Q7GTwllptXwhvYmEzFhzMfZ9H7FQWt+uZePjZPjBP/W1ZEyZ1twGWom5/56TF4lPcqjnDHcg==}

  braces@3.0.3:
    resolution: {integrity: sha512-yQbXgO/OSZVD2IsiLlro+7Hf6Q18EJrKSEsdoMzKePKXct3gvD8oLcOQdIzGupr5Fj+EDe8gO/lxc1BzfMpxvA==}
    engines: {node: '>=8'}

  bundle-name@4.1.0:
    resolution: {integrity: sha512-tjwM5exMg6BGRI+kNmTntNsvdZS1X8BFYS6tnJ2hdH0kVxM6/eVZ2xy+FqStSWvYmtfFMDLIxurorHwDKfDz5Q==}
    engines: {node: '>=18'}

  bytes@3.0.0:
    resolution: {integrity: sha512-pMhOfFDPiv9t5jjIXkHosWmkSyQbvsgEVNkz0ERHbuLh2T/7j4Mqqpz523Fe8MVY89KC6Sh/QfS2sM+SjgFDcw==}
    engines: {node: '>= 0.8'}

  bytes@3.1.2:
    resolution: {integrity: sha512-/Nf7TyzTx6S3yRJObOAV7956r8cr2+Oj8AC5dt8wSP3BQAoeX58NoHyCU8P8zGkNXStjTSi6fzO6F0pBdcYbEg==}
    engines: {node: '>= 0.8'}

  cac@6.7.14:
    resolution: {integrity: sha512-b6Ilus+c3RrdDk+JhLKUAQfzzgLEPy6wcXqS7f/xe1EETvsDP6GORG7SFuOs6cID5YkqchW/LXZbX5bc8j7ZcQ==}
    engines: {node: '>=8'}

  call-bind-apply-helpers@1.0.2:
    resolution: {integrity: sha512-Sp1ablJ0ivDkSzjcaJdxEunN5/XvksFJ2sMBFfq6x0ryhQV/2b/KwFe21cMpmHtPOSij8K99/wSfoEuTObmuMQ==}
    engines: {node: '>= 0.4'}

  call-bound@1.0.4:
    resolution: {integrity: sha512-+ys997U96po4Kx/ABpBCqhA9EuxJaQWDQg7295H4hBphv3IZg0boBKuwYpt4YXp6MZ5AmZQnU/tyMTlRpaSejg==}
    engines: {node: '>= 0.4'}

  callsites@3.1.0:
    resolution: {integrity: sha512-P8BjAsXvZS+VIDUI11hHCQEv74YT67YUi5JJFNWIqL235sBmjX4+qx9Muvls5ivyNENctx46xQLQ3aTuE7ssaQ==}
    engines: {node: '>=6'}

  chai@5.2.1:
    resolution: {integrity: sha512-5nFxhUrX0PqtyogoYOA8IPswy5sZFTOsBFl/9bNsmDLgsxYTzSZQJDPppDnZPTQbzSEm0hqGjWPzRemQCYbD6A==}
    engines: {node: '>=18'}

  chalk@4.1.2:
    resolution: {integrity: sha512-oKnbhFyRIXpUuez8iBMmyEa4nbj4IOQyuhc/wy9kY7/WVPcwIO9VA668Pu8RkO7+0G76SLROeyw9CpQ061i4mA==}
    engines: {node: '>=10'}

  chardet@0.7.0:
    resolution: {integrity: sha512-mT8iDcrh03qDGRRmoA2hmBJnxpllMR+0/0qlzjqZES6NdiWDcZkCNAk4rPFZ9Q85r27unkiNNg8ZOiwZXBHwcA==}

  check-error@2.1.1:
    resolution: {integrity: sha512-OAlb+T7V4Op9OwdkjmguYRqncdlx5JiofwOAUkmTF+jNdHwzTaTs4sRAGpzLF3oOz5xAyDGrPgeIDFQmDOTiJw==}
    engines: {node: '>= 16'}

  ci-info@3.9.0:
    resolution: {integrity: sha512-NIxF55hv4nSqQswkAeiOi1r83xy8JldOFDTWiug55KBu9Jnblncd2U6ViHmYgHf01TPZS77NJBhBMKdWj9HQMQ==}
    engines: {node: '>=8'}

  class-variance-authority@0.7.1:
    resolution: {integrity: sha512-Ka+9Trutv7G8M6WT6SeiRWz792K5qEqIGEGzXKhAE6xOWAY6pPH8U+9IY3oCMv6kqTmLsv7Xh/2w2RigkePMsg==}

  cliui@8.0.1:
    resolution: {integrity: sha512-BSeNnyus75C4//NQ9gQt1/csTXyo/8Sb+afLAkzAptFuMsod9HFokGNudZpi/oQV73hnVK+sR+5PVRMd+Dr7YQ==}
    engines: {node: '>=12'}

  clsx@2.1.1:
    resolution: {integrity: sha512-eYm0QWBtUrBWZWG0d386OGAw16Z995PiOVo2B7bjWSbHedGl5e0ZWaq65kOGgUSNesEIDkB9ISbTg/JK9dhCZA==}
    engines: {node: '>=6'}

  cmdk@1.1.1:
    resolution: {integrity: sha512-Vsv7kFaXm+ptHDMZ7izaRsP70GgrW9NBNGswt9OZaVBLlE0SNpDq8eu/VGXyF9r7M0azK3Wy7OlYXsuyYLFzHg==}
    peerDependencies:
      react: ^18 || ^19 || ^19.0.0-rc
      react-dom: ^18 || ^19 || ^19.0.0-rc

  color-convert@2.0.1:
    resolution: {integrity: sha512-RRECPsj7iu/xb5oKYcsFHSppFNnsj/52OVTRKb4zP5onXwVF3zVmmToNcOfGC+CRDpfK/U584fMg38ZHCaElKQ==}
    engines: {node: '>=7.0.0'}

  color-name@1.1.4:
    resolution: {integrity: sha512-dOy+3AuW3a2wNbZHIuMZpTcgjGuLU/uBL/ubcZF9OXbDo8ff4O8yVp5Bf0efS8uEoYo5q4Fx7dY9OgQGXgAsQA==}

  commander@13.1.0:
    resolution: {integrity: sha512-/rFeCpNJQbhSZjGVwO9RFV3xPqbnERS8MmIQzCtD/zl6gpJuV/bMLuN92oG3F7d8oDEHHRrujSXNUr8fpjntKw==}
    engines: {node: '>=18'}

  comment-parser@1.4.1:
    resolution: {integrity: sha512-buhp5kePrmda3vhc5B9t7pUQXAb2Tnd0qgpkIhPhkHXxJpiPJ11H0ZEU0oBpJ2QztSbzG/ZxMj/CHsYJqRHmyg==}
    engines: {node: '>= 12.0.0'}

  concat-map@0.0.1:
    resolution: {integrity: sha512-/Srv4dswyQNBfohGpz9o6Yb3Gz3SrUDqBH5rTuhGR7ahtlbYKnVxw2bCFMRljaA7EXHaXZ8wsHdodFvbkhKmqg==}

  concurrently@9.2.0:
    resolution: {integrity: sha512-IsB/fiXTupmagMW4MNp2lx2cdSN2FfZq78vF90LBB+zZHArbIQZjQtzXCiXnvTxCZSvXanTqFLWBjw2UkLx1SQ==}
    engines: {node: '>=18'}
    hasBin: true

  content-disposition@0.5.2:
    resolution: {integrity: sha512-kRGRZw3bLlFISDBgwTSA1TMBFN6J6GWDeubmDE3AF+3+yXL8hTWv8r5rkLbqYXY4RjPk/EzHnClI3zQf1cFmHA==}
    engines: {node: '>= 0.6'}

  content-disposition@1.0.0:
    resolution: {integrity: sha512-Au9nRL8VNUut/XSzbQA38+M78dzP4D+eqg3gfJHMIHHYa3bg067xj1KxMUWj+VULbiZMowKngFFbKczUrNJ1mg==}
    engines: {node: '>= 0.6'}

  content-type@1.0.5:
    resolution: {integrity: sha512-nTjqfcBFEipKdXCv4YDQWCfmcLZKm81ldF0pAopTvyrFGVbcR6P/VAAd5G7N+0tTr8QqiU0tFadD6FK4NtJwOA==}
    engines: {node: '>= 0.6'}

  cookie-signature@1.2.2:
    resolution: {integrity: sha512-D76uU73ulSXrD1UXF4KE2TMxVVwhsnCgfAyTg9k8P6KGZjlXKrOLe4dJQKI3Bxi5wjesZoFXJWElNWBjPZMbhg==}
    engines: {node: '>=6.6.0'}

  cookie@0.7.2:
    resolution: {integrity: sha512-yki5XnKuf750l50uGTllt6kKILY4nQ1eNIQatoXEByZ5dWgnKqbnqmTrBE5B4N7lrMJKQ2ytWMiTO2o0v6Ew/w==}
    engines: {node: '>= 0.6'}

  cors@2.8.5:
    resolution: {integrity: sha512-KIHbLJqu73RGr/hnbrO9uBeixNGuvSQjul/jdFvS/KFSIH1hWVd1ng7zOHx+YrEfInLG7q4n6GHQ9cDtxv/P6g==}
    engines: {node: '>= 0.10'}

  create-require@1.1.1:
    resolution: {integrity: sha512-dcKFX3jn0MpIaXjisoRvexIJVEKzaq7z2rZKxf+MSr9TkdmHmsU4m2lcLojrj/FHl8mk5VxMmYA+ftRkP/3oKQ==}

  cross-spawn@7.0.6:
    resolution: {integrity: sha512-uV2QOWP2nWzsy2aMp8aRibhi9dlzF5Hgh5SHaB9OiTGEyDTiJJyx0uy51QXdyWbtAHNua4XJzUKca3OzKUd3vA==}
    engines: {node: '>= 8'}

  debug@4.4.1:
    resolution: {integrity: sha512-KcKCqiftBJcZr++7ykoDIEwSa3XWowTfNPo92BYxjXiyYEVrUQh2aLyhxBCwww+heortUFxEJYcRzosstTEBYQ==}
    engines: {node: '>=6.0'}
    peerDependencies:
      supports-color: '*'
    peerDependenciesMeta:
      supports-color:
        optional: true

  deep-eql@5.0.2:
    resolution: {integrity: sha512-h5k/5U50IJJFpzfL6nO9jaaumfjO/f2NjK/oYB2Djzm4p9L+3T9qWpZqZ2hAbLPuuYq9wrU08WQyBTL5GbPk5Q==}
    engines: {node: '>=6'}

  deep-is@0.1.4:
    resolution: {integrity: sha512-oIPzksmTg4/MriiaYGO+okXDT7ztn/w3Eptv/+gSIdMdKsJo0u4CfYNFJPy+4SKMuCqGw2wxnA+URMg3t8a/bQ==}

  default-browser-id@5.0.0:
    resolution: {integrity: sha512-A6p/pu/6fyBcA1TRz/GqWYPViplrftcW2gZC9q79ngNCKAeR/X3gcEdXQHl4KNXV+3wgIJ1CPkJQ3IHM6lcsyA==}
    engines: {node: '>=18'}

  default-browser@5.2.1:
    resolution: {integrity: sha512-WY/3TUME0x3KPYdRRxEJJvXRHV4PyPoUsxtZa78lwItwRQRHhd2U9xOscaT/YTf8uCXIAjeJOFBVEh/7FtD8Xg==}
    engines: {node: '>=18'}

  define-lazy-prop@3.0.0:
    resolution: {integrity: sha512-N+MeXYoqr3pOgn8xfyRPREN7gHakLYjhsHhWGT3fWAiL4IkAt0iDw14QiiEm2bE30c5XX5q0FtAA3CK5f9/BUg==}
    engines: {node: '>=12'}

  depd@2.0.0:
    resolution: {integrity: sha512-g7nH6P6dyDioJogAAGprGpCtVImJhpPk/roCzdb3fIh61/s/nPsfR6onyMwkCAR/OlC3yBC0lESvUoQEAssIrw==}
    engines: {node: '>= 0.8'}

  detect-indent@6.1.0:
    resolution: {integrity: sha512-reYkTUJAZb9gUuZ2RvVCNhVHdg62RHnJ7WJl8ftMi4diZ6NWlciOzQN88pUhSELEwflJht4oQDv0F0BMlwaYtA==}
    engines: {node: '>=8'}

  detect-node-es@1.1.0:
    resolution: {integrity: sha512-ypdmJU/TbBby2Dxibuv7ZLW3Bs1QEmM7nHjEANfohJLvE0XVujisn1qPJcZxg+qDucsr+bP6fLD1rPS3AhJ7EQ==}

  diff@4.0.2:
    resolution: {integrity: sha512-58lmxKSA4BNyLz+HHMUzlOEpg09FV+ev6ZMe3vJihgdxzgcwZ8VoEEPmALCZG9LmqfVoNMMKpttIYTVG6uDY7A==}
    engines: {node: '>=0.3.1'}

  dir-glob@3.0.1:
    resolution: {integrity: sha512-WkrWp9GR4KXfKGYzOLmTuGVi1UWFfws377n9cc55/tb6DuqyF6pcQ5AbiHEshaDpY9v6oaSr2XCDidGmMwdzIA==}
    engines: {node: '>=8'}

  dts-buddy@0.6.2:
    resolution: {integrity: sha512-KUmYrRKpVpjmnqM/JY93p1PWezMXodKCiMd5CFvfLtRCRc5i2GZiojrkVQXO2Dd8HeaU1C3sgTKDWxCEK5cyXA==}
    hasBin: true
    peerDependencies:
      typescript: '>=5.0.4 <5.9'

  dunder-proto@1.0.1:
    resolution: {integrity: sha512-KIN/nDJBQRcXw0MLVhZE9iQHmG68qAVIBg9CqmUYjmQIhgij9U5MFvrqkUL5FbtyyzZuOeOt0zdeRe4UY7ct+A==}
    engines: {node: '>= 0.4'}

  ee-first@1.1.1:
    resolution: {integrity: sha512-WMwm9LhRUo+WUaRN+vRuETqG89IgZphVSNkdFgeb6sS/E4OrDIN7t48CAewSHXc6C8lefD8KKfr5vY61brQlow==}

  effect@3.17.1:
    resolution: {integrity: sha512-t917ks10FGNf7MpwOxHUg6vo42p0XsdMHuBMVpy4NttPu5gIv8/ah5MgbHLVQJ2kmDvZfQUT1/xyCa1IR09u2Q==}

  emoji-regex@8.0.0:
    resolution: {integrity: sha512-MSjYzcWNOA0ewAHpz0MxpYFvwg6yjy1NG3xteoqz644VCo/RPgnr1/GGt+ic3iJTzQ8Eu3TdM14SawnVUmGE6A==}

  encodeurl@2.0.0:
    resolution: {integrity: sha512-Q0n9HRi4m6JuGIV1eFlmvJB7ZEVxu93IrMyiMsGC0lrMJMWzRgx6WGquyfQgZVb31vhGgXnfmPNNXmxnOkRBrg==}
    engines: {node: '>= 0.8'}

  enquirer@2.4.1:
    resolution: {integrity: sha512-rRqJg/6gd538VHvR3PSrdRBb/1Vy2YfzHqzvbhGIQpDRKIa4FgV/54b5Q1xYSxOOwKvjXweS26E0Q+nAMwp2pQ==}
    engines: {node: '>=8.6'}

  es-define-property@1.0.1:
    resolution: {integrity: sha512-e3nRfgfUZ4rNGL232gUgX06QNyyez04KdjFrF+LTRoOXmrOgFKDg4BCdsjW8EnT69eqdYGmRpJwiPVYNrCaW3g==}
    engines: {node: '>= 0.4'}

  es-errors@1.3.0:
    resolution: {integrity: sha512-Zf5H2Kxt2xjTvbJvP2ZWLEICxA6j+hAmMzIlypy4xcBg1vKVnx89Wy0GbS+kf5cwCVFFzdCFh2XSCFNULS6csw==}
    engines: {node: '>= 0.4'}

  es-module-lexer@1.7.0:
    resolution: {integrity: sha512-jEQoCwk8hyb2AZziIOLhDqpm5+2ww5uIE6lkO/6jcOCusfk6LhMHpXXfBLXTZ7Ydyt0j4VoUQv6uGNYbdW+kBA==}

  es-object-atoms@1.1.1:
    resolution: {integrity: sha512-FGgH2h8zKNim9ljj7dankFPcICIK9Cp5bm+c2gQSYePhpaG5+esrLODihIorn+Pe6FGJzWhXQotPv73jTaldXA==}
    engines: {node: '>= 0.4'}

  esbuild@0.25.8:
    resolution: {integrity: sha512-vVC0USHGtMi8+R4Kz8rt6JhEWLxsv9Rnu/lGYbPR8u47B+DCBksq9JarW0zOO7bs37hyOK1l2/oqtbciutL5+Q==}
    engines: {node: '>=18'}
    hasBin: true

  escalade@3.2.0:
    resolution: {integrity: sha512-WUj2qlxaQtO4g6Pq5c29GTcWGDyd8itL8zTlipgECz3JesAiiOKotd8JU6otB3PACgG6xkJUyVhboMS+bje/jA==}
    engines: {node: '>=6'}

  escape-html@1.0.3:
    resolution: {integrity: sha512-NiSupZ4OeuGwr68lGIeym/ksIZMJodUGOSCZ/FSnTxcrekbvqrgdUxlJOMpijaKZVjAJrWrGs/6Jy8OMuyj9ow==}

  escape-string-regexp@4.0.0:
    resolution: {integrity: sha512-TtpcNJ3XAzx3Gq8sWRzJaVajRs0uVxA2YAkdb1jm2YkPz4G6egUFAyA3n5vtEIZefPk5Wa4UXbKuS5fKkJWdgA==}
    engines: {node: '>=10'}

  eslint-config-prettier@10.1.8:
    resolution: {integrity: sha512-82GZUjRS0p/jganf6q1rEO25VSoHH0hKPCTrgillPjdI/3bgBhAE1QzHrHTizjpRvy6pGAvKjDJtk2pF9NDq8w==}
    hasBin: true
    peerDependencies:
      eslint: '>=7.0.0'

  eslint-plugin-jsdoc@51.4.1:
    resolution: {integrity: sha512-y4CA9OkachG8v5nAtrwvcvjIbdcKgSyS6U//IfQr4FZFFyeBFwZFf/tfSsMr46mWDJgidZjBTqoCRlXywfFBMg==}
    engines: {node: '>=20.11.0'}
    peerDependencies:
      eslint: ^7.0.0 || ^8.0.0 || ^9.0.0

  eslint-scope@8.4.0:
    resolution: {integrity: sha512-sNXOfKCn74rt8RICKMvJS7XKV/Xk9kA7DyJr8mJik3S7Cwgy3qlkkmyS2uQB3jiJg6VNdZd/pDBJu0nvG2NlTg==}
    engines: {node: ^18.18.0 || ^20.9.0 || >=21.1.0}

  eslint-visitor-keys@3.4.3:
    resolution: {integrity: sha512-wpc+LXeiyiisxPlEkUzU6svyS1frIO3Mgxj1fdy7Pm8Ygzguax2N3Fa/D/ag1WqbOprdI+uY6wMUl8/a2G+iag==}
    engines: {node: ^12.22.0 || ^14.17.0 || >=16.0.0}

  eslint-visitor-keys@4.2.1:
    resolution: {integrity: sha512-Uhdk5sfqcee/9H/rCOJikYz67o0a2Tw2hGRPOG2Y1R2dg7brRe1uG0yaNQDHu+TO/uQPF/5eCapvYSmHUjt7JQ==}
    engines: {node: ^18.18.0 || ^20.9.0 || >=21.1.0}

  eslint@9.31.0:
    resolution: {integrity: sha512-QldCVh/ztyKJJZLr4jXNUByx3gR+TDYZCRXEktiZoUR3PGy4qCmSbkxcIle8GEwGpb5JBZazlaJ/CxLidXdEbQ==}
    engines: {node: ^18.18.0 || ^20.9.0 || >=21.1.0}
    hasBin: true
    peerDependencies:
      jiti: '*'
    peerDependenciesMeta:
      jiti:
        optional: true

  espree@10.4.0:
    resolution: {integrity: sha512-j6PAQ2uUr79PZhBjP5C5fhl8e39FmRnOjsD5lGnWrFU8i2G776tBK7+nP8KuQUTTyAZUwfQqXAgrVH5MbH9CYQ==}
    engines: {node: ^18.18.0 || ^20.9.0 || >=21.1.0}

  esprima@4.0.1:
    resolution: {integrity: sha512-eGuFFw7Upda+g4p+QHvnW0RyTX/SVeJBDM/gCtMARO0cLuT2HcEKnTPvhjV6aGeqrCB/sbNop0Kszm0jsaWU4A==}
    engines: {node: '>=4'}
    hasBin: true

  esquery@1.6.0:
    resolution: {integrity: sha512-ca9pw9fomFcKPvFLXhBKUK90ZvGibiGOvRJNbjljY7s7uq/5YO4BOzcYtJqExdx99rF6aAcnRxHmcUHcz6sQsg==}
    engines: {node: '>=0.10'}

  esrecurse@4.3.0:
    resolution: {integrity: sha512-KmfKL3b6G+RXvP8N1vr3Tq1kL/oCFgn2NYXEtqP8/L3pKapUA4G8cFVaoF3SU323CD4XypR/ffioHmkti6/Tag==}
    engines: {node: '>=4.0'}

  estraverse@5.3.0:
    resolution: {integrity: sha512-MMdARuVEQziNTeJD8DgMqmhwR11BRQ/cBP+pLtYdSTnf3MIO8fFeiINEbX36ZdNlfU/7A9f3gUw49B3oQsvwBA==}
    engines: {node: '>=4.0'}

  estree-walker@3.0.3:
    resolution: {integrity: sha512-7RUKfXgSMMkzt6ZuXmqapOurLGPPfgj6l9uRZ7lRGolvk0y2yocc35LdcxKC5PQZdn2DMqioAQ2NoWcrTKmm6g==}

  esutils@2.0.3:
    resolution: {integrity: sha512-kVscqXk4OCp68SZ0dkgEKVi6/8ij300KBWTJq32P/dYeWTSwK41WyTxalN1eRmA5Z9UU/LX9D7FWSmV9SAYx6g==}
    engines: {node: '>=0.10.0'}

  etag@1.8.1:
    resolution: {integrity: sha512-aIL5Fx7mawVa300al2BnEE4iNvo1qETxLrPI/o05L7z6go7fCw1J6EQmbK4FmJ2AS7kgVF/KEZWufBfdClMcPg==}
    engines: {node: '>= 0.6'}

  eventsource-parser@3.0.3:
    resolution: {integrity: sha512-nVpZkTMM9rF6AQ9gPJpFsNAMt48wIzB5TQgiTLdHiuO8XEDhUgZEhqKlZWXbIzo9VmJ/HvysHqEaVeD5v9TPvA==}
    engines: {node: '>=20.0.0'}

  eventsource@3.0.7:
    resolution: {integrity: sha512-CRT1WTyuQoD771GW56XEZFQ/ZoSfWid1alKGDYMmkt2yl8UXrVR4pspqWNEcqKvVIzg6PAltWjxcSSPrboA4iA==}
    engines: {node: '>=18.0.0'}

  expect-type@1.2.2:
    resolution: {integrity: sha512-JhFGDVJ7tmDJItKhYgJCGLOWjuK9vPxiXoUFLwLDc99NlmklilbiQJwoctZtt13+xMw91MCk/REan6MWHqDjyA==}
    engines: {node: '>=12.0.0'}

  express-rate-limit@7.5.1:
    resolution: {integrity: sha512-7iN8iPMDzOMHPUYllBEsQdWVB6fPDMPqwjBaFrgr4Jgr/+okjvzAy+UHlYYL/Vs0OsOrMkwS6PJDkFlJwoxUnw==}
    engines: {node: '>= 16'}
    peerDependencies:
      express: '>= 4.11'

  express@5.1.0:
    resolution: {integrity: sha512-DT9ck5YIRU+8GYzzU5kT3eHGA5iL+1Zd0EutOmTE9Dtk+Tvuzd23VBU+ec7HPNSTxXYO55gPV/hq4pSBJDjFpA==}
    engines: {node: '>= 18'}

  extendable-error@0.1.7:
    resolution: {integrity: sha512-UOiS2in6/Q0FK0R0q6UY9vYpQ21mr/Qn1KOnte7vsACuNJf514WvCCUHSRCPcgjPT2bAhNIJdlE6bVap1GKmeg==}

  external-editor@3.1.0:
    resolution: {integrity: sha512-hMQ4CX1p1izmuLYyZqLMO/qGNw10wSv9QDCPfzXfyFrOaCSSoRfqE1Kf1s5an66J5JZC62NewG+mK49jOCtQew==}
    engines: {node: '>=4'}

  fast-check@3.23.2:
    resolution: {integrity: sha512-h5+1OzzfCC3Ef7VbtKdcv7zsstUQwUDlYpUTvjeUsJAssPgLn7QzbboPtL5ro04Mq0rPOsMzl7q5hIbRs2wD1A==}
    engines: {node: '>=8.0.0'}

  fast-deep-equal@3.1.3:
    resolution: {integrity: sha512-f3qQ9oQy9j2AhBe/H9VC91wLmKBCCU/gDOnKNAYG5hswO7BLKj09Hc5HYNz9cGI++xlpDCIgDaitVs03ATR84Q==}

  fast-glob@3.3.3:
    resolution: {integrity: sha512-7MptL8U0cqcFdzIzwOTHoilX9x5BrNqye7Z/LuC7kCMRio1EMSyqRK3BEAUD7sXRq4iT4AzTVuZdhgQ2TCvYLg==}
    engines: {node: '>=8.6.0'}

  fast-json-stable-stringify@2.1.0:
    resolution: {integrity: sha512-lhd/wF+Lk98HZoTCtlVraHtfh5XYijIjalXck7saUtuanSDyLMxnHhSXEDJqHxD7msR8D0uCmqlkwjCV8xvwHw==}

  fast-levenshtein@2.0.6:
    resolution: {integrity: sha512-DCXu6Ifhqcks7TZKY3Hxp3y6qphY5SJZmrWMDrKcERSOXWQdMhU9Ig/PYrzyw/ul9jOIyh0N4M0tbC5hodg8dw==}

  fastq@1.19.1:
    resolution: {integrity: sha512-GwLTyxkCXjXbxqIhTsMI2Nui8huMPtnxg7krajPJAjnEG/iiOS7i+zCtWGZR9G0NBKbXKh6X9m9UIsYX/N6vvQ==}

  fdir@6.4.6:
    resolution: {integrity: sha512-hiFoqpyZcfNm1yc4u8oWCf9A2c4D3QjCrks3zmoVKVxpQRzmPNar1hUJcBG2RQHvEVGDN+Jm81ZheVLAQMK6+w==}
    peerDependencies:
      picomatch: ^3 || ^4
    peerDependenciesMeta:
      picomatch:
        optional: true

  file-entry-cache@8.0.0:
    resolution: {integrity: sha512-XXTUwCvisa5oacNGRP9SfNtYBNAMi+RPwBFmblZEF7N7swHYQS6/Zfk7SRwx4D5j3CH211YNRco1DEMNVfZCnQ==}
    engines: {node: '>=16.0.0'}

  fill-range@7.1.1:
    resolution: {integrity: sha512-YsGpe3WHLK8ZYi4tWDg2Jy3ebRz2rXowDxnld4bkQB00cc/1Zw9AWnC0i9ztDJitivtQvaI9KaLyKrc+hBW0yg==}
    engines: {node: '>=8'}

  finalhandler@2.1.0:
    resolution: {integrity: sha512-/t88Ty3d5JWQbWYgaOGCCYfXRwV1+be02WqYYlL6h0lEiUAMPM8o8qKGO01YIkOHzka2up08wvgYD0mDiI+q3Q==}
    engines: {node: '>= 0.8'}

  find-up@4.1.0:
    resolution: {integrity: sha512-PpOwAdQ/YlXQ2vj8a3h8IipDuYRi3wceVQQGYWxNINccq40Anw7BlsEXCMbt1Zt+OLA6Fq9suIpIWD0OsnISlw==}
    engines: {node: '>=8'}

  find-up@5.0.0:
    resolution: {integrity: sha512-78/PXT1wlLLDgTzDs7sjq9hzz0vXD+zn+7wypEe4fXQxCmdmqfGsEPQxmiCSQI3ajFV91bVSsvNtrJRiW6nGng==}
    engines: {node: '>=10'}

  flat-cache@4.0.1:
    resolution: {integrity: sha512-f7ccFPK3SXFHpx15UIGyRJ/FJQctuKZ0zVuN3frBo4HnK3cay9VEW0R6yPYFHC0AgqhukPzKjq22t5DmAyqGyw==}
    engines: {node: '>=16'}

  flatted@3.3.3:
    resolution: {integrity: sha512-GX+ysw4PBCz0PzosHDepZGANEuFCMLrnRTiEy9McGjmkCQYwRq4A/X786G/fjM/+OjsWSU1ZrY5qyARZmO/uwg==}

  forwarded@0.2.0:
    resolution: {integrity: sha512-buRG0fpBtRHSTCOASe6hD258tEubFoRLb4ZNA6NxMVHNw2gOcwHo9wyablzMzOA5z9xA9L1KNjk/Nt6MT9aYow==}
    engines: {node: '>= 0.6'}

  fresh@2.0.0:
    resolution: {integrity: sha512-Rx/WycZ60HOaqLKAi6cHRKKI7zxWbJ31MhntmtwMoaTeF7XFH9hhBp8vITaMidfljRQ6eYWCKkaTK+ykVJHP2A==}
    engines: {node: '>= 0.8'}

  fs-extra@7.0.1:
    resolution: {integrity: sha512-YJDaCJZEnBmcbw13fvdAM9AwNOJwOzrE4pqMqBq5nFiEqXUqHwlK4B+3pUw6JNvfSPtX05xFHtYy/1ni01eGCw==}
    engines: {node: '>=6 <7 || >=8'}

  fs-extra@8.1.0:
    resolution: {integrity: sha512-yhlQgA6mnOJUKOsRUFsgJdQCvkKhcz8tlZG5HBQfReYZy46OwLcY+Zia0mtdHsOo9y/hP+CxMN0TU9QxoOtG4g==}
    engines: {node: '>=6 <7 || >=8'}

  fsevents@2.3.3:
    resolution: {integrity: sha512-5xoDfX+fL7faATnagmWPpbFtwh/R77WmMMqqHGS65C3vvB0YHrgF+B1YmZ3441tMj5n63k0212XNoJwzlhffQw==}
    engines: {node: ^8.16.0 || ^10.6.0 || >=11.0.0}
    os: [darwin]

  function-bind@1.1.2:
    resolution: {integrity: sha512-7XHNxH7qX9xG5mIwxkhumTox/MIRNcOgDrxWsMt2pAr23WHp6MrRlN7FBSFpCpr+oVO0F744iUgR82nJMfG2SA==}

  get-caller-file@2.0.5:
    resolution: {integrity: sha512-DyFP3BM/3YHTQOCUL/w0OZHR0lpKeGrxotcHWcqNEdnltqFwXVfhEBQ94eIo34AfQpo0rGki4cyIiftY06h2Fg==}
    engines: {node: 6.* || 8.* || >= 10.*}

  get-intrinsic@1.3.0:
    resolution: {integrity: sha512-9fSjSaos/fRIVIp+xSJlE6lfwhES7LNtKaCBIamHsjr2na1BiABJPo0mOjjz8GJDURarmCPGqaiVg5mfjb98CQ==}
    engines: {node: '>= 0.4'}

  get-nonce@1.0.1:
    resolution: {integrity: sha512-FJhYRoDaiatfEkUK8HKlicmu/3SGFD51q3itKDGoSTysQJBnfOcxU5GxnhE1E6soB76MbT0MBtnKJuXyAx+96Q==}
    engines: {node: '>=6'}

  get-proto@1.0.1:
    resolution: {integrity: sha512-sTSfBjoXBp89JvIKIefqw7U2CCebsc74kiY6awiGogKtoSGbgjYE/G/+l9sF3MWFPNc9IcoOC4ODfKHfxFmp0g==}
    engines: {node: '>= 0.4'}

  glob-parent@5.1.2:
    resolution: {integrity: sha512-AOIgSQCepiJYwP3ARnGx+5VnTu2HBYdzbGP45eLw1vr3zB3vZLeyed1sC9hnbcOc9/SrMyM5RPQrkGz4aS9Zow==}
    engines: {node: '>= 6'}

  glob-parent@6.0.2:
    resolution: {integrity: sha512-XxwI8EOhVQgWp6iDL+3b0r86f4d6AX6zSU55HfB4ydCEuXLXc5FcYeOu+nnGftS4TEju/11rt4KJPTMgbfmv4A==}
    engines: {node: '>=10.13.0'}

  globals@14.0.0:
    resolution: {integrity: sha512-oahGvuMGQlPw/ivIYBjVSrWAfWLBeku5tpPE2fOPLi+WHffIWbuh2tCjhyQhTBPMf5E9jDEH4FOmTYgYwbKwtQ==}
    engines: {node: '>=18'}

  globals@16.3.0:
    resolution: {integrity: sha512-bqWEnJ1Nt3neqx2q5SFfGS8r/ahumIakg3HcwtNlrVlwXIeNumWn/c7Pn/wKzGhf6SaW6H6uWXLqC30STCMchQ==}
    engines: {node: '>=18'}

  globby@11.1.0:
    resolution: {integrity: sha512-jhIXaOzy1sb8IyocaruWSn1TjmnBVs8Ayhcy83rmxNJ8q2uWKCAj3CnJY+KpGSXCueAPc0i05kVvVKtP1t9S3g==}
    engines: {node: '>=10'}

  gopd@1.2.0:
    resolution: {integrity: sha512-ZUKRh6/kUFoAiTAtTYPZJ3hw9wNxx+BIBOijnlG9PnrJsCcSjs1wyyD6vJpaYtgnzDrKYRSqf3OO6Rfa93xsRg==}
    engines: {node: '>= 0.4'}

  graceful-fs@4.2.11:
    resolution: {integrity: sha512-RbJ5/jmFcNNCcDV5o9eTnBLJ/HszWV0P73bc+Ff4nS/rJj+YaS6IGyiOL0VoBYX+l1Wrl3k63h/KrH+nhJ0XvQ==}

  has-flag@4.0.0:
    resolution: {integrity: sha512-EykJT/Q1KjTWctppgIAgfSO0tKVuZUjhgMr17kqTumMl6Afv3EISleU7qZUzoXDFTAHTDC4NOoG/ZxU3EvlMPQ==}
    engines: {node: '>=8'}

  has-symbols@1.1.0:
    resolution: {integrity: sha512-1cDNdwJ2Jaohmb3sg4OmKaMBwuC48sYni5HUw2DvsC8LjGTLK9h+eb1X6RyuOHe4hT0ULCW68iomhjUoKUqlPQ==}
    engines: {node: '>= 0.4'}

  hasown@2.0.2:
    resolution: {integrity: sha512-0hJU9SCPvmMzIBdZFqNPXWa6dqh7WdH0cII9y+CyS8rG3nL48Bclra9HmKhVVUHyPWNH5Y7xDwAB7bfgSjkUMQ==}
    engines: {node: '>= 0.4'}

  http-errors@2.0.0:
    resolution: {integrity: sha512-FtwrG/euBzaEjYeRqOgly7G0qviiXoJWnvEH2Z1plBdXgbyjv34pHTSb9zoeHMyDy33+DWy5Wt9Wo+TURtOYSQ==}
    engines: {node: '>= 0.8'}

  human-id@4.1.1:
    resolution: {integrity: sha512-3gKm/gCSUipeLsRYZbbdA1BD83lBoWUkZ7G9VFrhWPAU76KwYo5KR8V28bpoPm/ygy0x5/GCbpRQdY7VLYCoIg==}
    hasBin: true

  iconv-lite@0.4.24:
    resolution: {integrity: sha512-v3MXnZAcvnywkTUEZomIActle7RXXeedOR31wwl7VlyoXO4Qi9arvSenNQWne1TcRwhCL1HwLI21bEqdpj8/rA==}
    engines: {node: '>=0.10.0'}

  iconv-lite@0.6.3:
    resolution: {integrity: sha512-4fCk79wshMdzMp2rH06qWrJE4iolqLhCUH+OiuIgU++RB0+94NlDL81atO7GX55uUKueo0txHNtvEyI6D7WdMw==}
    engines: {node: '>=0.10.0'}

  ignore@5.3.2:
    resolution: {integrity: sha512-hsBTNUqQTDwkWtcdYI2i06Y/nUBEsNEDJKjWdigLvegy8kDuJAS8uRlpkkcQpyEXL0Z/pjDy5HBmMjRCJ2gq+g==}
    engines: {node: '>= 4'}

  import-fresh@3.3.1:
    resolution: {integrity: sha512-TR3KfrTZTYLPB6jUjfx6MF9WcWrHL9su5TObK4ZkYgBdWKPOFoSoQIdEuTuR82pmtxH2spWG9h6etwfr1pLBqQ==}
    engines: {node: '>=6'}

  imurmurhash@0.1.4:
    resolution: {integrity: sha512-JmXMZ6wuvDmLiHEml9ykzqO6lwFbof0GG4IkcGaENdCRDDmMVnny7s5HsIgHCbaq0w2MyPhDqkhTUgS2LU2PHA==}
    engines: {node: '>=0.8.19'}

  inherits@2.0.4:
    resolution: {integrity: sha512-k/vGaX4/Yla3WzyMCvTQOXYeIHvqOKtnqBduzTHpzpQZzAskKMhZ2K+EnBiSM9zGSoIFeMpXKxa4dYeZIQqewQ==}

  ipaddr.js@1.9.1:
    resolution: {integrity: sha512-0KI/607xoxSToH7GjN1FfSbLoU0+btTicjsQSWQlh/hZykN8KpmMf7uYwPW3R+akZ6R/w18ZlXSHBYXiYUPO3g==}
    engines: {node: '>= 0.10'}

  is-docker@3.0.0:
    resolution: {integrity: sha512-eljcgEDlEns/7AXFosB5K/2nCM4P7FQPkGc/DWLy5rmFEWvZayGrik1d9/QIY5nJ4f9YsVvBkA6kJpHn9rISdQ==}
    engines: {node: ^12.20.0 || ^14.13.1 || >=16.0.0}
    hasBin: true

  is-extglob@2.1.1:
    resolution: {integrity: sha512-SbKbANkN603Vi4jEZv49LeVJMn4yGwsbzZworEoyEiutsN3nJYdbO36zfhGJ6QEDpOZIFkDtnq5JRxmvl3jsoQ==}
    engines: {node: '>=0.10.0'}

  is-fullwidth-code-point@3.0.0:
    resolution: {integrity: sha512-zymm5+u+sCsSWyD9qNaejV3DFvhCKclKdizYaJUuHA83RLjb7nSuGnddCHGv0hk+KY7BMAlsWeK4Ueg6EV6XQg==}
    engines: {node: '>=8'}

  is-glob@4.0.3:
    resolution: {integrity: sha512-xelSayHH36ZgE7ZWhli7pW34hNbNl8Ojv5KVmkJD4hBdD3th8Tfk9vYasLM+mXWOZhFkgZfxhLSnrwRr4elSSg==}
    engines: {node: '>=0.10.0'}

  is-inside-container@1.0.0:
    resolution: {integrity: sha512-KIYLCCJghfHZxqjYBE7rEy0OBuTd5xCHS7tHVgvCLkx7StIoaxwNW3hCALgEUjFfeRk+MG/Qxmp/vtETEF3tRA==}
    engines: {node: '>=14.16'}
    hasBin: true

  is-number@7.0.0:
    resolution: {integrity: sha512-41Cifkg6e8TylSpdtTpeLVMqvSBEVzTttHvERD741+pnZ8ANv0004MRL43QKPDlK9cGvNp6NZWZUBlbGXYxxng==}
    engines: {node: '>=0.12.0'}

  is-promise@4.0.0:
    resolution: {integrity: sha512-hvpoI6korhJMnej285dSg6nu1+e6uxs7zG3BYAm5byqDsgJNWwxzM6z6iZiAgQR4TJ30JmBTOwqZUw3WlyH3AQ==}

  is-subdir@1.2.0:
    resolution: {integrity: sha512-2AT6j+gXe/1ueqbW6fLZJiIw3F8iXGJtt0yDrZaBhAZEG1raiTxKWU+IPqMCzQAXOUCKdA4UDMgacKH25XG2Cw==}
    engines: {node: '>=4'}

  is-windows@1.0.2:
    resolution: {integrity: sha512-eXK1UInq2bPmjyX6e3VHIzMLobc4J94i4AWn+Hpq3OU5KkrRC96OAcR3PRJ/pGu6m8TRnBHP9dkXQVsT/COVIA==}
    engines: {node: '>=0.10.0'}

  is-wsl@3.1.0:
    resolution: {integrity: sha512-UcVfVfaK4Sc4m7X3dUSoHoozQGBEFeDC+zVo06t98xe8CzHSZZBekNXH+tu0NalHolcJ/QAGqS46Hef7QXBIMw==}
    engines: {node: '>=16'}

  isexe@2.0.0:
    resolution: {integrity: sha512-RHxMLp9lnKHGHRng9QFhRCMbYAcVpn69smSGcq3f36xjgVVWThj4qqLbTLlq7Ssj8B+fIQ1EuCEGI2lKsyQeIw==}

  js-tokens@4.0.0:
    resolution: {integrity: sha512-RdJUflcE3cUzKiMqQgsCu06FPu9UdIJO0beYbPhHN4k6apgJtifcoCtT9bcxOpYBtpD2kCM6Sbzg4CausW/PKQ==}

  js-tokens@9.0.1:
    resolution: {integrity: sha512-mxa9E9ITFOt0ban3j6L5MpjwegGz6lBQmM1IJkWeBZGcMxto50+eWdjC/52xDbS2vy0k7vIMK0Fe2wfL9OQSpQ==}

  js-yaml@3.14.1:
    resolution: {integrity: sha512-okMH7OXXJ7YrN9Ok3/SXrnu4iX9yOk+25nqX4imS2npuvTYDmo/QEZoqwZkYaIDk3jVvBOTOIEgEhaLOynBS9g==}
    hasBin: true

  js-yaml@4.1.0:
    resolution: {integrity: sha512-wpxZs9NoxZaJESJGIZTyDEaYpl0FKSA+FB9aJiyemKhMwkxQg63h4T1KJgUGHpTqPDNRcmmYLugrRjJlBtWvRA==}
    hasBin: true

  jsdoc-type-pratt-parser@4.1.0:
    resolution: {integrity: sha512-Hicd6JK5Njt2QB6XYFS7ok9e37O8AYk3jTcppG4YVQnYjOemymvTcmc7OWsmq/Qqj5TdRFO5/x/tIPmBeRtGHg==}
    engines: {node: '>=12.0.0'}

  json-buffer@3.0.1:
    resolution: {integrity: sha512-4bV5BfR2mqfQTJm+V5tPPdf+ZpuhiIvTuAB5g8kcrXOZpTT/QwwVRWBywX1ozr6lEuPdbHxwaJlm9G6mI2sfSQ==}

  json-rpc-2.0@1.7.1:
    resolution: {integrity: sha512-JqZjhjAanbpkXIzFE7u8mE/iFblawwlXtONaCvRqI+pyABVz7B4M1EUNpyVW+dZjqgQ2L5HFmZCmOCgUKm00hg==}

  json-schema-traverse@0.4.1:
    resolution: {integrity: sha512-xbbCH5dCYU5T8LcEhhuh7HJ88HXuW3qsI3Y0zOZFKfZEHcpWiHU/Jxzk629Brsab/mMiHQti9wMP+845RPe3Vg==}

  json-stable-stringify-without-jsonify@1.0.1:
    resolution: {integrity: sha512-Bdboy+l7tA3OGW6FjyFHWkP5LuByj1Tk33Ljyq0axyzdk9//JSi2u3fP1QSmd1KNwq6VOKYGlAu87CisVir6Pw==}

  jsonfile@4.0.0:
    resolution: {integrity: sha512-m6F1R3z8jjlf2imQHS2Qez5sjKWQzbuuhuJ/FKYFRZvPE3PuHcSMVZzfsLhGVOkfd20obL5SWEBew5ShlquNxg==}

  keyv@4.5.4:
    resolution: {integrity: sha512-oxVHkHR/EJf2CNXnWxRLW6mg7JyCCUcG0DtEGmL2ctUo1PNTin1PUil+r/+4r5MpVgC/fn1kjsx7mjSujKqIpw==}

  kleur@4.1.5:
    resolution: {integrity: sha512-o+NO+8WrRiQEE4/7nwRJhN1HWpVmJm511pBHUxPLtp0BUISzlBplORYSmTclCnJvQq2tKu/sgl3xVpkc7ZWuQQ==}
    engines: {node: '>=6'}

  levn@0.4.1:
    resolution: {integrity: sha512-+bT2uH4E5LGE7h/n3evcS/sQlJXCpIp6ym8OWJ5eV6+67Dsql/LaaT7qJBAt2rzfoa/5QBGBhxDix1dMt2kQKQ==}
    engines: {node: '>= 0.8.0'}

  locate-character@3.0.0:
    resolution: {integrity: sha512-SW13ws7BjaeJ6p7Q6CO2nchbYEc3X3J6WrmTTDto7yMPqVSZTUyY5Tjbid+Ab8gLnATtygYtiDIJGQRRn2ZOiA==}

  locate-path@5.0.0:
    resolution: {integrity: sha512-t7hw9pI+WvuwNJXwk5zVHpyhIqzg2qTlklJOf0mVxGSbe3Fp2VieZcduNYjaLDoy6p9uGpQEGWG87WpMKlNq8g==}
    engines: {node: '>=8'}

  locate-path@6.0.0:
    resolution: {integrity: sha512-iPZK6eYjbxRu3uB4/WZ3EsEIMJFMqAoopl3R+zuq0UjcAm/MO6KCweDgPfP3elTztoKP3KtnVHxTn2NHBSDVUw==}
    engines: {node: '>=10'}

  lodash.merge@4.6.2:
    resolution: {integrity: sha512-0KpjqXRVvrYyCsX1swR/XTK0va6VQkQM6MNo7PqW77ByjAhoARA8EfrP1N4+KlKj8YS0ZUCtRT/YUuhyYDujIQ==}

  lodash.startcase@4.4.0:
    resolution: {integrity: sha512-+WKqsK294HMSc2jEbNgpHpd0JfIBhp7rEV4aqXWqFr6AlXov+SlcgB1Fv01y2kGe3Gc8nMW7VA0SrGuSkRfIEg==}

  lodash@4.17.21:
    resolution: {integrity: sha512-v2kDEe57lecTulaDIuNTPy3Ry4gLGJ6Z1O3vE1krgXZNrsQ+LFTGHVxVjcXPs17LhbZVGedAJv8XZ1tvj5FvSg==}

  loose-envify@1.4.0:
    resolution: {integrity: sha512-lyuxPGr/Wfhrlem2CL/UcnUc1zcqKAImBDzukY7Y5F/yQiNdko6+fRLevlw1HgMySw7f611UIY408EtxRSoK3Q==}
    hasBin: true

  loupe@3.2.0:
    resolution: {integrity: sha512-2NCfZcT5VGVNX9mSZIxLRkEAegDGBpuQZBy13desuHeVORmBDyAET4TkJr4SjqQy3A8JDofMN6LpkK8Xcm/dlw==}

  lucide-react@0.523.0:
    resolution: {integrity: sha512-rUjQoy7egZT9XYVXBK1je9ckBnNp7qzRZOhLQx5RcEp2dCGlXo+mv6vf7Am4LimEcFBJIIZzSGfgTqc9QCrPSw==}
    peerDependencies:
      react: ^16.5.1 || ^17.0.0 || ^18.0.0 || ^19.0.0

  magic-string@0.30.17:
    resolution: {integrity: sha512-sNPKHvyjVf7gyjwS4xGTaW/mCnF8wnjtifKBEhxfZ7E/S8tQ0rssrwGNn6q8JH/ohItJfSQp9mBtQYuTlH5QnA==}

  make-error@1.3.6:
    resolution: {integrity: sha512-s8UhlNe7vPKomQhC1qFelMokr/Sc3AgNbso3n74mVPA5LTZwkB9NlXf4XPamLxJE8h0gh73rM94xvwRT2CVInw==}

  math-intrinsics@1.1.0:
    resolution: {integrity: sha512-/IXtbwEk5HTPyEwyKX6hGkYXxM9nbj64B+ilVJnC/R6B0pH5G4V3b0pVbL7DBj4tkhBAppbQUlf6F6Xl9LHu1g==}
    engines: {node: '>= 0.4'}

  media-typer@1.1.0:
    resolution: {integrity: sha512-aisnrDP4GNe06UcKFnV5bfMNPBUw4jsLGaWwWfnH3v02GnBuXX2MCVn5RbrWo0j3pczUilYblq7fQ7Nw2t5XKw==}
    engines: {node: '>= 0.8'}

  merge-descriptors@2.0.0:
    resolution: {integrity: sha512-Snk314V5ayFLhp3fkUREub6WtjBfPdCPY1Ln8/8munuLuiYhsABgBVWsozAG+MWMbVEvcdcpbi9R7ww22l9Q3g==}
    engines: {node: '>=18'}

  merge2@1.4.1:
    resolution: {integrity: sha512-8q7VEgMJW4J8tcfVPy8g09NcQwZdbwFEqhe/WZkoIzjn/3TGDwtOCYtXGxA3O8tPzpczCCDgv+P2P5y00ZJOOg==}
    engines: {node: '>= 8'}

  micromatch@4.0.8:
    resolution: {integrity: sha512-PXwfBhYu0hBCPw8Dn0E+WDYb7af3dSLVWKi3HGv84IdF4TyFoC0ysxFd0Goxw7nSv4T/PzEJQxsYsEiFCKo2BA==}
    engines: {node: '>=8.6'}

  mime-db@1.33.0:
    resolution: {integrity: sha512-BHJ/EKruNIqJf/QahvxwQZXKygOQ256myeN/Ew+THcAa5q+PjyTTMMeNQC4DZw5AwfvelsUrA6B67NKMqXDbzQ==}
    engines: {node: '>= 0.6'}

  mime-db@1.54.0:
    resolution: {integrity: sha512-aU5EJuIN2WDemCcAp2vFBfp/m4EAhWJnUNSSw0ixs7/kXbd6Pg64EmwJkNdFhB8aWt1sH2CTXrLxo/iAGV3oPQ==}
    engines: {node: '>= 0.6'}

  mime-types@2.1.18:
    resolution: {integrity: sha512-lc/aahn+t4/SWV/qcmumYjymLsWfN3ELhpmVuUFjgsORruuZPVSwAQryq+HHGvO/SI2KVX26bx+En+zhM8g8hQ==}
    engines: {node: '>= 0.6'}

  mime-types@3.0.1:
    resolution: {integrity: sha512-xRc4oEhT6eaBpU1XF7AjpOFD+xQmXNB5OVKwp4tqCuBpHLS/ZbBDrc07mYTDqVMg6PfxUjjNp85O6Cd2Z/5HWA==}
    engines: {node: '>= 0.6'}

  minimatch@3.1.2:
    resolution: {integrity: sha512-J7p63hRiAjw1NDEww1W7i37+ByIrOWO5XQQAzZ3VOcL0PNybwpfmV/N05zFAzwQ9USyEcX6t3UO+K5aqBQOIHw==}

  mri@1.2.0:
    resolution: {integrity: sha512-tzzskb3bG8LvYGFF/mDTpq3jpI6Q9wc3LEmBaghu+DdCssd1FakN7Bc0hVNmEyGq1bq3RgfkCb3cmQLpNPOroA==}
    engines: {node: '>=4'}

  ms@2.1.3:
    resolution: {integrity: sha512-6FlzubTLZG3J2a/NVCAleEhjzq5oxgHyaCU9yYXvcLsvoVaHJq/s5xXI6/XXP6tz7R9xAOtHnSO/tXtF3WRTlA==}

  nanoid@3.3.11:
    resolution: {integrity: sha512-N8SpfPUnUp1bK+PMYW8qSWdl9U+wwNWI4QKxOYDy9JAro3WMX7p2OeVRF9v+347pnakNevPmiHhNmZ2HbFA76w==}
    engines: {node: ^10 || ^12 || ^13.7 || ^14 || >=15.0.1}
    hasBin: true

  natural-compare@1.4.0:
    resolution: {integrity: sha512-OWND8ei3VtNC9h7V60qff3SVobHr996CTwgxubgyQYEpg290h9J0buyECNNJexkFm5sOajh5G116RYA1c8ZMSw==}

  negotiator@1.0.0:
    resolution: {integrity: sha512-8Ofs/AUQh8MaEcrlq5xOX0CQ9ypTF5dl78mjlMNfOK08fzpgTHQRQPBxcPlEtIw0yRpws+Zo/3r+5WRby7u3Gg==}
    engines: {node: '>= 0.6'}

  object-assign@4.1.1:
    resolution: {integrity: sha512-rJgTQnkUnH1sFw8yT6VSU3zD3sWmu6sZhIseY8VX+GRu3P6F7Fu+JNDoXfklElbLJSnc3FUQHVe4cU5hj+BcUg==}
    engines: {node: '>=0.10.0'}

  object-inspect@1.13.4:
    resolution: {integrity: sha512-W67iLl4J2EXEGTbfeHCffrjDfitvLANg0UlX3wFUUSTx92KXRFegMHUVgSqE+wvhAbi4WqjGg9czysTV2Epbew==}
    engines: {node: '>= 0.4'}

  on-finished@2.4.1:
    resolution: {integrity: sha512-oVlzkg3ENAhCk2zdv7IJwd/QUD4z2RxRwpkcGY8psCVcCYZNq4wYnVWALHM+brtuJjePWiYF/ClmuDr8Ch5+kg==}
    engines: {node: '>= 0.8'}

  once@1.4.0:
    resolution: {integrity: sha512-lNaJgI+2Q5URQBkccEKHTQOPaXdUxnZZElQTZY0MFUAuaEqe1E+Nyvgdz/aIyNi6Z9MzO5dv1H8n58/GELp3+w==}

  open@10.2.0:
    resolution: {integrity: sha512-YgBpdJHPyQ2UE5x+hlSXcnejzAvD0b22U2OuAP+8OnlJT+PjWPxtgmGqKKc+RgTM63U9gN0YzrYc71R2WT/hTA==}
    engines: {node: '>=18'}

  optionator@0.9.4:
    resolution: {integrity: sha512-6IpQ7mKUxRcZNLIObR0hz7lxsapSSIYNZJwXPGeF0mTVqGKFIXj1DQcMoT22S3ROcLyY/rz0PWaWZ9ayWmad9g==}
    engines: {node: '>= 0.8.0'}

  os-tmpdir@1.0.2:
    resolution: {integrity: sha512-D2FR03Vir7FIu45XBY20mTb+/ZSWB00sjU9jdQXt83gDrI4Ztz5Fs7/yy74g2N5SVQY4xY1qDr4rNddwYRVX0g==}
    engines: {node: '>=0.10.0'}

  outdent@0.5.0:
    resolution: {integrity: sha512-/jHxFIzoMXdqPzTaCpFzAAWhpkSjZPF4Vsn6jAfNpmbH/ymsmd7Qc6VE9BGn0L6YMj6uwpQLxCECpus4ukKS9Q==}

  p-filter@2.1.0:
    resolution: {integrity: sha512-ZBxxZ5sL2HghephhpGAQdoskxplTwr7ICaehZwLIlfL6acuVgZPm8yBNuRAFBGEqtD/hmUeq9eqLg2ys9Xr/yw==}
    engines: {node: '>=8'}

  p-limit@2.3.0:
    resolution: {integrity: sha512-//88mFWSJx8lxCzwdAABTJL2MyWB12+eIY7MDL2SqLmAkeKU9qxRvWuSyTjm3FUmpBEMuFfckAIqEaVGUDxb6w==}
    engines: {node: '>=6'}

  p-limit@3.1.0:
    resolution: {integrity: sha512-TYOanM3wGwNGsZN2cVTYPArw454xnXj5qmWF1bEoAc4+cU/ol7GVh7odevjp1FNHduHc3KZMcFduxU5Xc6uJRQ==}
    engines: {node: '>=10'}

  p-locate@4.1.0:
    resolution: {integrity: sha512-R79ZZ/0wAxKGu3oYMlz8jy/kbhsNrS7SKZ7PxEHBgJ5+F2mtFW2fK2cOtBh1cHYkQsbzFV7I+EoRKe6Yt0oK7A==}
    engines: {node: '>=8'}

  p-locate@5.0.0:
    resolution: {integrity: sha512-LaNjtRWUBY++zB5nE/NwcaoMylSPk+S+ZHNB1TzdbMJMny6dynpAGt7X/tl/QYq3TIeE6nxHppbo2LGymrG5Pw==}
    engines: {node: '>=10'}

  p-map@2.1.0:
    resolution: {integrity: sha512-y3b8Kpd8OAN444hxfBbFfj1FY/RjtTd8tzYwhUqNYXx0fXx2iX4maP4Qr6qhIKbQXI02wTLAda4fYUbDagTUFw==}
    engines: {node: '>=6'}

  p-try@2.2.0:
    resolution: {integrity: sha512-R4nPAVTAU0B9D35/Gk3uJf/7XYbQcyohSKdvAxIRSNghFl4e71hVoGnBNQz9cWaXxO2I10KTC+3jMdvvoKw6dQ==}
    engines: {node: '>=6'}

  package-manager-detector@0.2.11:
    resolution: {integrity: sha512-BEnLolu+yuz22S56CU1SUKq3XC3PkwD5wv4ikR4MfGvnRVcmzXR9DwSlW2fEamyTPyXHomBJRzgapeuBvRNzJQ==}

  package-manager-detector@1.3.0:
    resolution: {integrity: sha512-ZsEbbZORsyHuO00lY1kV3/t72yp6Ysay6Pd17ZAlNGuGwmWDLCJxFpRs0IzfXfj1o4icJOkUEioexFHzyPurSQ==}

  parent-module@1.0.1:
    resolution: {integrity: sha512-GQ2EWRpQV8/o+Aw8YqtfZZPfNRWZYkbidE9k5rpl/hC3vtHHBfGm2Ifi6qWV+coDGkrUKZAxE3Lot5kcsRlh+g==}
    engines: {node: '>=6'}

  parse-imports-exports@0.2.4:
    resolution: {integrity: sha512-4s6vd6dx1AotCx/RCI2m7t7GCh5bDRUtGNvRfHSP2wbBQdMi67pPe7mtzmgwcaQ8VKK/6IB7Glfyu3qdZJPybQ==}

  parse-statements@1.0.11:
    resolution: {integrity: sha512-HlsyYdMBnbPQ9Jr/VgJ1YF4scnldvJpJxCVx6KgqPL4dxppsWrJHCIIxQXMJrqGnsRkNPATbeMJ8Yxu7JMsYcA==}

  parseurl@1.3.3:
    resolution: {integrity: sha512-CiyeOxFT/JZyN5m0z9PfXw4SCBJ6Sygz1Dpl0wqjlhDEGGBP1GnsUVEL0p63hoG1fcj3fHynXi9NYO4nWOL+qQ==}
    engines: {node: '>= 0.8'}

  path-exists@4.0.0:
    resolution: {integrity: sha512-ak9Qy5Q7jYb2Wwcey5Fpvg2KoAc/ZIhLSLOSBmRmygPsGwkVVt0fZa0qrtMz+m6tJTAHfZQ8FnmB4MG4LWy7/w==}
    engines: {node: '>=8'}

  path-is-inside@1.0.2:
    resolution: {integrity: sha512-DUWJr3+ULp4zXmol/SZkFf3JGsS9/SIv+Y3Rt93/UjPpDpklB5f1er4O3POIbUuUJ3FXgqte2Q7SrU6zAqwk8w==}

  path-key@3.1.1:
    resolution: {integrity: sha512-ojmeN0qd+y0jszEtoY48r0Peq5dwMEkIlCOu6Q5f41lfkswXuKtYrhgoTpLnyIcHm24Uhqx+5Tqm2InSwLhE6Q==}
    engines: {node: '>=8'}

  path-to-regexp@3.3.0:
    resolution: {integrity: sha512-qyCH421YQPS2WFDxDjftfc1ZR5WKQzVzqsp4n9M2kQhVOo/ByahFoUNJfl58kOcEGfQ//7weFTDhm+ss8Ecxgw==}

  path-to-regexp@8.2.0:
    resolution: {integrity: sha512-TdrF7fW9Rphjq4RjrW0Kp2AW0Ahwu9sRGTkS6bvDi0SCwZlEZYmcfDbEsTz8RVk0EHIS/Vd1bv3JhG+1xZuAyQ==}
    engines: {node: '>=16'}

  path-type@4.0.0:
    resolution: {integrity: sha512-gDKb8aZMDeD/tZWs9P6+q0J9Mwkdl6xMV8TjnGP3qJVJ06bdMgkbBlLU8IdfOsIsFz2BW1rNVT3XuNEl8zPAvw==}
    engines: {node: '>=8'}

  pathe@2.0.3:
    resolution: {integrity: sha512-WUjGcAqP1gQacoQe+OBJsFA7Ld4DyXuUIjZ5cc75cLHvJ7dtNsTugphxIADwspS+AraAUePCKrSVtPLFj/F88w==}

  pathval@2.0.1:
    resolution: {integrity: sha512-//nshmD55c46FuFw26xV/xFAaB5HF9Xdap7HJBBnrKdAd6/GxDBaNA1870O79+9ueg61cZLSVc+OaFlfmObYVQ==}
    engines: {node: '>= 14.16'}

  picocolors@1.1.1:
    resolution: {integrity: sha512-xceH2snhtb5M9liqDsmEw56le376mTZkEX/jEb/RxNFyegNul7eNslCXP9FDj/Lcu0X8KEyMceP2ntpaHrDEVA==}

  picomatch@2.3.1:
    resolution: {integrity: sha512-JU3teHTNjmE2VCGFzuY8EXzCDVwEqB2a8fsIvwaStHhAWJEeVd1o1QD80CU6+ZdEXXSLbSsuLwJjkCBWqRQUVA==}
    engines: {node: '>=8.6'}

  picomatch@4.0.3:
    resolution: {integrity: sha512-5gTmgEY/sqK6gFXLIsQNH19lWb4ebPDLA4SdLP7dsWkIXHWlG66oPuVvXSGFPppYZz8ZDZq0dYYrbHfBCVUb1Q==}
    engines: {node: '>=12'}

  pify@4.0.1:
    resolution: {integrity: sha512-uB80kBFb/tfd68bVleG9T5GGsGPjJrLAUpR5PZIrhBnIaRTQRjqdJSsIKkOP6OAIFbj7GOrcudc5pNjZ+geV2g==}
    engines: {node: '>=6'}

  pkce-challenge@4.1.0:
    resolution: {integrity: sha512-ZBmhE1C9LcPoH9XZSdwiPtbPHZROwAnMy+kIFQVrnMCxY4Cudlz3gBOpzilgc0jOgRaiT3sIWfpMomW2ar2orQ==}
    engines: {node: '>=16.20.0'}

  pkce-challenge@5.0.0:
    resolution: {integrity: sha512-ueGLflrrnvwB3xuo/uGob5pd5FN7l0MsLf0Z87o/UQmRtwjvfylfc9MurIxRAWywCYTgrvpXBcqjV4OfCYGCIQ==}
    engines: {node: '>=16.20.0'}

  postcss@8.5.6:
    resolution: {integrity: sha512-3Ybi1tAuwAP9s0r1UQ2J4n5Y0G05bJkpUIO0/bI9MhwmD70S5aTWbXGBwxHrelT+XM1k6dM0pk+SwNkpTRN7Pg==}
    engines: {node: ^10 || ^12 || >=14}

  prelude-ls@1.2.1:
    resolution: {integrity: sha512-vkcDPrRZo1QZLbn5RLGPpg/WmIQ65qoWWhcGKf/b5eplkkarX0m9z8ppCat4mlOqUsWpyNuYgO3VRyrYHSzX5g==}
    engines: {node: '>= 0.8.0'}

  prettier@2.8.8:
    resolution: {integrity: sha512-tdN8qQGvNjw4CHbY+XXk0JgCXn9QiF21a55rBe5LJAU+kDyC4WQn4+awm2Xfk2lQMk5fKup9XgzTZtGkjBdP9Q==}
    engines: {node: '>=10.13.0'}
    hasBin: true

  prettier@3.6.2:
    resolution: {integrity: sha512-I7AIg5boAr5R0FFtJ6rCfD+LFsWHp81dolrFD8S79U9tb8Az2nGrJncnMSnys+bpQJfRUzqs9hnA81OAA3hCuQ==}
    engines: {node: '>=14'}
    hasBin: true

  prismjs@1.30.0:
    resolution: {integrity: sha512-DEvV2ZF2r2/63V+tK8hQvrR2ZGn10srHbXviTlcv7Kpzw8jWiNTqbVgjO3IY8RxrrOUF8VPMQQFysYYYv0YZxw==}
    engines: {node: '>=6'}

  proxy-addr@2.0.7:
    resolution: {integrity: sha512-llQsMLSUDUPT44jdrU/O37qlnifitDP+ZwrmmZcoSKyLKvtZxpyV0n2/bD/N4tBAAZ/gJEdZU7KMraoK1+XYAg==}
    engines: {node: '>= 0.10'}

  publint@0.3.12:
    resolution: {integrity: sha512-1w3MMtL9iotBjm1mmXtG3Nk06wnq9UhGNRpQ2j6n1Zq7YAD6gnxMMZMIxlRPAydVjVbjSm+n0lhwqsD1m4LD5w==}
    engines: {node: '>=18'}
    hasBin: true

  punycode@2.3.1:
    resolution: {integrity: sha512-vYt7UD1U9Wg6138shLtLOvdAu+8DsC/ilFtEVHcH+wydcSpNE20AfSOduf6MkRFahL5FY7X1oU7nKVZFtfq8Fg==}
    engines: {node: '>=6'}

  pure-rand@6.1.0:
    resolution: {integrity: sha512-bVWawvoZoBYpp6yIoQtQXHZjmz35RSVHnUOTefl8Vcjr8snTPY1wnpSPMWekcFwbxI6gtmT7rSYPFvz71ldiOA==}

  qs@6.14.0:
    resolution: {integrity: sha512-YWWTjgABSKcvs/nWBi9PycY/JiPJqOD4JA6o9Sej2AtvSGarXxKC3OQSk4pAarbdQlKAh5D4FCQkJNkW+GAn3w==}
    engines: {node: '>=0.6'}

  quansync@0.2.10:
    resolution: {integrity: sha512-t41VRkMYbkHyCYmOvx/6URnN80H7k4X0lLdBMGsz+maAwrJQYB1djpV6vHrQIBE0WBSGqhtEHrK9U3DWWH8v7A==}

  queue-microtask@1.2.3:
    resolution: {integrity: sha512-NuaNSa6flKT5JaSYQzJok04JzTL1CA6aGhv5rfLW3PgqA+M2ChpZQnAC8h8i4ZFkBS8X5RqkDBHA7r4hej3K9A==}

  range-parser@1.2.0:
    resolution: {integrity: sha512-kA5WQoNVo4t9lNx2kQNFCxKeBl5IbbSNBl1M/tLkw9WCn+hxNBAW5Qh8gdhs63CJnhjJ2zQWFoqPJP2sK1AV5A==}
    engines: {node: '>= 0.6'}

  range-parser@1.2.1:
    resolution: {integrity: sha512-Hrgsx+orqoygnmhFbKaHE6c296J+HTAQXoxEF6gNupROmmGJRoyzfG3ccAveqCBrwr/2yxQ5BVd/GTl5agOwSg==}
    engines: {node: '>= 0.6'}

  raw-body@3.0.0:
    resolution: {integrity: sha512-RmkhL8CAyCRPXCE28MMH0z2PNWQBNk2Q09ZdxM9IOOXwxwZbN+qbWaatPkdkWIKL2ZVDImrN/pK5HTRz2PcS4g==}
    engines: {node: '>= 0.8'}

  react-dom@18.3.1:
    resolution: {integrity: sha512-5m4nQKp+rZRb09LNH59GM4BxTh9251/ylbKIbpe7TpGxfJ+9kv6BLkLBXIjjspbgbnIBNqlI23tRnTWT0snUIw==}
    peerDependencies:
      react: ^18.3.1

  react-remove-scroll-bar@2.3.8:
    resolution: {integrity: sha512-9r+yi9+mgU33AKcj6IbT9oRCO78WriSj6t/cF8DWBZJ9aOGPOTEDvdUDz1FwKim7QXWwmHqtdHnRJfhAxEG46Q==}
    engines: {node: '>=10'}
    peerDependencies:
      '@types/react': '*'
      react: ^16.8.0 || ^17.0.0 || ^18.0.0 || ^19.0.0
    peerDependenciesMeta:
      '@types/react':
        optional: true

  react-remove-scroll@2.7.1:
    resolution: {integrity: sha512-HpMh8+oahmIdOuS5aFKKY6Pyog+FNaZV/XyJOq7b4YFwsFHe5yYfdbIalI4k3vU2nSDql7YskmUseHsRrJqIPA==}
    engines: {node: '>=10'}
    peerDependencies:
      '@types/react': '*'
      react: ^16.8.0 || ^17.0.0 || ^18.0.0 || ^19.0.0 || ^19.0.0-rc
    peerDependenciesMeta:
      '@types/react':
        optional: true

  react-simple-code-editor@0.14.1:
    resolution: {integrity: sha512-BR5DtNRy+AswWJECyA17qhUDvrrCZ6zXOCfkQY5zSmb96BVUbpVAv03WpcjcwtCwiLbIANx3gebHOcXYn1EHow==}
    peerDependencies:
      react: '>=16.8.0'
      react-dom: '>=16.8.0'

  react-style-singleton@2.2.3:
    resolution: {integrity: sha512-b6jSvxvVnyptAiLjbkWLE/lOnR4lfTtDAl+eUC7RZy+QQWc6wRzIV2CE6xBuMmDxc2qIihtDCZD5NPOFl7fRBQ==}
    engines: {node: '>=10'}
    peerDependencies:
      '@types/react': '*'
      react: ^16.8.0 || ^17.0.0 || ^18.0.0 || ^19.0.0 || ^19.0.0-rc
    peerDependenciesMeta:
      '@types/react':
        optional: true

  react@18.3.1:
    resolution: {integrity: sha512-wS+hAgJShR0KhEvPJArfuPVN1+Hz1t0Y6n5jLrGQbkb4urgPE/0Rve+1kMB1v/oWgHgm4WIcV+i7F2pTVj+2iQ==}
    engines: {node: '>=0.10.0'}

  read-yaml-file@1.1.0:
    resolution: {integrity: sha512-VIMnQi/Z4HT2Fxuwg5KrY174U1VdUIASQVWXXyqtNRtxSr9IYkn1rsI6Tb6HsrHCmB7gVpNwX6JxPTHcH6IoTA==}
    engines: {node: '>=6'}

  require-directory@2.1.1:
    resolution: {integrity: sha512-fGxEI7+wsG9xrvdjsrlmL22OMTTiHRwAMroiEeMgq8gzoLC/PQr7RsRDSTLUg/bZAZtF+TVIkHc6/4RIKrui+Q==}
    engines: {node: '>=0.10.0'}

  resolve-from@4.0.0:
    resolution: {integrity: sha512-pb/MYmXstAkysRFx8piNI1tGFNQIFA3vkE3Gq4EuA1dF6gHp/+vgZqsCGJapvy8N3Q+4o7FwvquPJcnZ7RYy4g==}
    engines: {node: '>=4'}

  resolve-from@5.0.0:
    resolution: {integrity: sha512-qYg9KP24dD5qka9J47d0aVky0N+b4fTU89LN9iDnjB5waksiC49rvMB0PrUJQGoTmH50XPiqOvAjDfaijGxYZw==}
    engines: {node: '>=8'}

  reusify@1.1.0:
    resolution: {integrity: sha512-g6QUff04oZpHs0eG5p83rFLhHeV00ug/Yf9nZM6fLeUrPguBTkTQOdpAWWspMh55TZfVQDPaN3NQJfbVRAxdIw==}
    engines: {iojs: '>=1.0.0', node: '>=0.10.0'}

  rollup@4.45.1:
    resolution: {integrity: sha512-4iya7Jb76fVpQyLoiVpzUrsjQ12r3dM7fIVz+4NwoYvZOShknRmiv+iu9CClZml5ZLGb0XMcYLutK6w9tgxHDw==}
    engines: {node: '>=18.0.0', npm: '>=8.0.0'}
    hasBin: true

  router@2.2.0:
    resolution: {integrity: sha512-nLTrUKm2UyiL7rlhapu/Zl45FwNgkZGaCpZbIHajDYgwlJCOzLSk+cIPAnsEqV955GjILJnKbdQC1nVPz+gAYQ==}
    engines: {node: '>= 18'}

  run-applescript@7.0.0:
    resolution: {integrity: sha512-9by4Ij99JUr/MCFBUkDKLWK3G9HVXmabKz9U5MlIAIuvuzkiOicRYs8XJLxX+xahD+mLiiCYDqF9dKAgtzKP1A==}
    engines: {node: '>=18'}

  run-parallel@1.2.0:
    resolution: {integrity: sha512-5l4VyZR86LZ/lDxZTR6jqL8AFE2S0IFLMP26AbjsLVADxHdhB/c0GUsH+y39UfCi3dzz8OlQuPmnaJOMoDHQBA==}

  rxjs@7.8.2:
    resolution: {integrity: sha512-dhKf903U/PQZY6boNNtAGdWbG85WAbjT/1xYoZIC7FAY0yWapOBQVsVrDl58W86//e1VpMNBtRV4MaXfdMySFA==}

  sade@1.8.1:
    resolution: {integrity: sha512-xal3CZX1Xlo/k4ApwCFrHVACi9fBqJ7V+mwhBsuf/1IOKbBy098Fex+Wa/5QMubw09pSZ/u8EY8PWgevJsXp1A==}
    engines: {node: '>=6'}

  safe-buffer@5.2.1:
    resolution: {integrity: sha512-rp3So07KcdmmKbGvgaNxQSJr7bGVSVk5S9Eq1F+ppbRo70+YeaDxkw5Dd8NPN+GD6bjnYm2VuPuCXmpuYvmCXQ==}

  safer-buffer@2.1.2:
    resolution: {integrity: sha512-YZo3K82SD7Riyi0E1EQPojLz7kpepnSQI9IyPbHHg1XXXevb5dJI7tpyN2ADxGcQbHG7vcyRHk0cbwqcQriUtg==}

  scheduler@0.23.2:
    resolution: {integrity: sha512-UOShsPwz7NrMUqhR6t0hWjFduvOzbtv7toDH1/hIrfRNIDBnnBWd0CwJTGvTpngVlmwGCdP9/Zl/tVrDqcuYzQ==}

  semver@7.7.2:
    resolution: {integrity: sha512-RF0Fw+rO5AMf9MAyaRXI4AV0Ulj5lMHqVxxdSgiVbixSCXoEmmX/jk0CuJw4+3SqroYO9VoUh+HcuJivvtJemA==}
    engines: {node: '>=10'}
    hasBin: true

  send@1.2.0:
    resolution: {integrity: sha512-uaW0WwXKpL9blXE2o0bRhoL2EGXIrZxQ2ZQ4mgcfoBxdFmQold+qWsD2jLrfZ0trjKL6vOw0j//eAwcALFjKSw==}
    engines: {node: '>= 18'}

  serve-handler@6.1.6:
    resolution: {integrity: sha512-x5RL9Y2p5+Sh3D38Fh9i/iQ5ZK+e4xuXRd/pGbM4D13tgo/MGwbttUk8emytcr1YYzBYs+apnUngBDFYfpjPuQ==}

  serve-static@2.2.0:
    resolution: {integrity: sha512-61g9pCh0Vnh7IutZjtLGGpTA355+OPn2TyDv/6ivP2h/AdAVX9azsoxmg2/M6nZeQZNYBEwIcsne1mJd9oQItQ==}
    engines: {node: '>= 18'}

  setprototypeof@1.2.0:
    resolution: {integrity: sha512-E5LDX7Wrp85Kil5bhZv46j8jOeboKq5JMmYM3gVGdGH8xFpPWXUMsNrlODCrkoxMEeNi/XZIwuRvY4XNwYMJpw==}

  shebang-command@2.0.0:
    resolution: {integrity: sha512-kHxr2zZpYtdmrN1qDjrrX/Z1rR1kG8Dx+gkpK1G4eXmvXswmcE1hTWBWYUzlraYw1/yZp6YuDY77YtvbN0dmDA==}
    engines: {node: '>=8'}

  shebang-regex@3.0.0:
    resolution: {integrity: sha512-7++dFhtcx3353uBaq8DDR4NuxBetBzC7ZQOhmTQInHEd6bSrXdiEyzCvG07Z44UYdLShWUyXt5M/yhz8ekcb1A==}
    engines: {node: '>=8'}

  shell-quote@1.8.3:
    resolution: {integrity: sha512-ObmnIF4hXNg1BqhnHmgbDETF8dLPCggZWBjkQfhZpbszZnYur5DUljTcCHii5LC3J5E0yeO/1LIMyH+UvHQgyw==}
    engines: {node: '>= 0.4'}

  side-channel-list@1.0.0:
    resolution: {integrity: sha512-FCLHtRD/gnpCiCHEiJLOwdmFP+wzCmDEkc9y7NsYxeF4u7Btsn1ZuwgwJGxImImHicJArLP4R0yX4c2KCrMrTA==}
    engines: {node: '>= 0.4'}

  side-channel-map@1.0.1:
    resolution: {integrity: sha512-VCjCNfgMsby3tTdo02nbjtM/ewra6jPHmpThenkTYh8pG9ucZ/1P8So4u4FGBek/BjpOVsDCMoLA/iuBKIFXRA==}
    engines: {node: '>= 0.4'}

  side-channel-weakmap@1.0.2:
    resolution: {integrity: sha512-WPS/HvHQTYnHisLo9McqBHOJk2FkHO/tlpvldyrnem4aeQp4hai3gythswg6p01oSoTl58rcpiFAjF2br2Ak2A==}
    engines: {node: '>= 0.4'}

  side-channel@1.1.0:
    resolution: {integrity: sha512-ZX99e6tRweoUXqR+VBrslhda51Nh5MTQwou5tnUDgbtyM0dBgmhEDtWGP/xbKn6hqfPRHujUNwz5fy/wbbhnpw==}
    engines: {node: '>= 0.4'}

  siginfo@2.0.0:
    resolution: {integrity: sha512-ybx0WO1/8bSBLEWXZvEd7gMW3Sn3JFlW3TvX1nREbDLRNQNaeNN8WK0meBwPdAaOI7TtRRRJn/Es1zhrrCHu7g==}

  signal-exit@4.1.0:
    resolution: {integrity: sha512-bzyZ1e88w9O1iNJbKnOlvYTrWPDl46O1bG0D3XInv+9tkPrxrN8jUUTiFlDkkmKWgn1M6CfIA13SuGqOa9Korw==}
    engines: {node: '>=14'}

  slash@3.0.0:
    resolution: {integrity: sha512-g9Q1haeby36OSStwb4ntCGGGaKsaVSjQ68fBxoQcutl5fS1vuY18H3wSt3jFyFtrkx+Kz0V1G85A4MyAdDMi2Q==}
    engines: {node: '>=8'}

  source-map-js@1.2.1:
    resolution: {integrity: sha512-UXWMKhLOwVKb728IUtQPXxfYU+usdybtUrK/8uGE8CQMvrhOpwvzDBwj0QhSL7MQc7vIsISBG8VQ8+IDQxpfQA==}
    engines: {node: '>=0.10.0'}

  spawn-rx@5.1.2:
    resolution: {integrity: sha512-/y7tJKALVZ1lPzeZZB9jYnmtrL7d0N2zkorii5a7r7dhHkWIuLTzZpZzMJLK1dmYRgX/NCc4iarTO3F7BS2c/A==}

  spawndamnit@3.0.1:
    resolution: {integrity: sha512-MmnduQUuHCoFckZoWnXsTg7JaiLBJrKFj9UI2MbRPGaJeVpsLcVBu6P/IGZovziM/YBsellCmsprgNA+w0CzVg==}

  spdx-exceptions@2.5.0:
    resolution: {integrity: sha512-PiU42r+xO4UbUS1buo3LPJkjlO7430Xn5SVAhdpzzsPHsjbYVflnnFdATgabnLude+Cqu25p6N+g2lw/PFsa4w==}

  spdx-expression-parse@4.0.0:
    resolution: {integrity: sha512-Clya5JIij/7C6bRR22+tnGXbc4VKlibKSVj2iHvVeX5iMW7s1SIQlqu699JkODJJIhh/pUu8L0/VLh8xflD+LQ==}

  spdx-license-ids@3.0.21:
    resolution: {integrity: sha512-Bvg/8F5XephndSK3JffaRqdT+gyhfqIPwDHpX80tJrF8QQRYMo8sNMeaZ2Dp5+jhwKnUmIOyFFQfHRkjJm5nXg==}

  sprintf-js@1.0.3:
    resolution: {integrity: sha512-D9cPgkvLlV3t3IzL0D0YLvGA9Ahk4PcvVwUbN0dSGr1aP0Nrt4AEnTUbuGvquEC0mA64Gqt1fzirlRs5ibXx8g==}

  sqids@0.3.0:
    resolution: {integrity: sha512-lOQK1ucVg+W6n3FhRwwSeUijxe93b51Bfz5PMRMihVf1iVkl82ePQG7V5vwrhzB11v0NtsR25PSZRGiSomJaJw==}

  stackback@0.0.2:
    resolution: {integrity: sha512-1XMJE5fQo1jGH6Y/7ebnwPOBEkIEnT4QF32d5R1+VXdXveM0IBMJt8zfaxX1P3QhVwrYe+576+jkANtSS2mBbw==}

  statuses@2.0.1:
    resolution: {integrity: sha512-RwNA9Z/7PrK06rYLIzFMlaF+l73iwpzsqRIFgbMLbTcLD6cOao82TaWefPXQvB2fOC4AjuYSEndS7N/mTCbkdQ==}
    engines: {node: '>= 0.8'}

  statuses@2.0.2:
    resolution: {integrity: sha512-DvEy55V3DB7uknRo+4iOGT5fP1slR8wQohVdknigZPMpMstaKJQWhwiYBACJE3Ul2pTnATihhBYnRhZQHGBiRw==}
    engines: {node: '>= 0.8'}

  std-env@3.9.0:
    resolution: {integrity: sha512-UGvjygr6F6tpH7o2qyqR6QYpwraIjKSdtzyBdyytFOHmPZY917kwdwLG0RbOjWOnKmnm3PeHjaoLLMie7kPLQw==}

  string-width@4.2.3:
    resolution: {integrity: sha512-wKyQRQpjJ0sIp62ErSZdGsjMJWsap5oRNihHhu6G7JVO/9jIB6UyevL+tXuOqrng8j/cxKTWyWUwvSTriiZz/g==}
    engines: {node: '>=8'}

  strip-ansi@6.0.1:
    resolution: {integrity: sha512-Y38VPSHcqkFrCpFnQ9vuSXmquuv5oXOKpGeT6aGrr3o3Gc9AlVa6JBfUSOCnbxGGZF+/0ooI7KrPuUSztUdU5A==}
    engines: {node: '>=8'}

  strip-bom@3.0.0:
    resolution: {integrity: sha512-vavAMRXOgBVNF6nyEEmL3DBK19iRpDcoIwW+swQ+CbGiu7lju6t+JklA1MHweoWtadgt4ISVUsXLyDq34ddcwA==}
    engines: {node: '>=4'}

  strip-json-comments@3.1.1:
    resolution: {integrity: sha512-6fPc+R4ihwqP6N/aIv2f1gMH8lOVtWQHoqC4yK6oSDVVocumAsfCqjkXnqiYMhmMwS/mEHLp7Vehlt3ql6lEig==}
    engines: {node: '>=8'}

  strip-literal@3.0.0:
    resolution: {integrity: sha512-TcccoMhJOM3OebGhSBEmp3UZ2SfDMZUEBdRA/9ynfLi8yYajyWX3JiXArcJt4Umh4vISpspkQIY8ZZoCqjbviA==}

  supports-color@7.2.0:
    resolution: {integrity: sha512-qpCAvRl9stuOHveKsn7HncJRvv501qIacKzQlO/+Lwxc9+0q2wLyv4Dfvt80/DPn2pqOBsJdDiogXGR9+OvwRw==}
    engines: {node: '>=8'}

  supports-color@8.1.1:
    resolution: {integrity: sha512-MpUEN2OodtUzxvKQl72cUF7RQ5EiHsGvSsVG0ia9c5RbWGL2CI4C7EpPS8UTBIplnlzZiNuV56w+FuNxy3ty2Q==}
    engines: {node: '>=10'}

  tailwind-merge@2.6.0:
    resolution: {integrity: sha512-P+Vu1qXfzediirmHOC3xKGAYeZtPcV9g76X+xg2FD4tYgR71ewMA35Y3sCz3zhiN/dwefRpJX0yBcgwi1fXNQA==}

  tailwindcss-animate@1.0.7:
    resolution: {integrity: sha512-bl6mpH3T7I3UFxuvDEXLxy/VuFxBk5bbzplh7tXI68mwMokNYd1t9qPBHlnyTwfa4JGC4zP516I1hYYtQ/vspA==}
    peerDependencies:
      tailwindcss: '>=3.0.0 || insiders'

  term-size@2.2.1:
    resolution: {integrity: sha512-wK0Ri4fOGjv/XPy8SBHZChl8CM7uMc5VML7SqiQ0zG7+J5Vr+RMQDoHa2CNT6KHUnTGIXH34UDMkPzAUyapBZg==}
    engines: {node: '>=8'}

  tinybench@2.9.0:
    resolution: {integrity: sha512-0+DUvqWMValLmha6lr4kD8iAMK1HzV0/aKnCtWb9v9641TnP/MFb7Pc2bxoxQjTXAErryXVgUOfv2YqNllqGeg==}

  tinyexec@0.3.2:
    resolution: {integrity: sha512-KQQR9yN7R5+OSwaK0XQoj22pwHoTlgYqmUscPYoknOoWCWfj/5/ABTMRi69FrKU5ffPVh5QcFikpWJI/P1ocHA==}

  tinyglobby@0.2.14:
    resolution: {integrity: sha512-tX5e7OM1HnYr2+a2C/4V0htOcSQcoSTH9KgJnVvNm5zm/cyEWKJ7j7YutsH9CxMdtOkkLFy2AHrMci9IM8IPZQ==}
    engines: {node: '>=12.0.0'}

  tinypool@1.1.1:
    resolution: {integrity: sha512-Zba82s87IFq9A9XmjiX5uZA/ARWDrB03OHlq+Vw1fSdt0I+4/Kutwy8BP4Y/y/aORMo61FQ0vIb5j44vSo5Pkg==}
    engines: {node: ^18.0.0 || >=20.0.0}

  tinyrainbow@2.0.0:
    resolution: {integrity: sha512-op4nsTR47R6p0vMUUoYl/a+ljLFVtlfaXkLQmqfLR1qHma1h/ysYk4hEXZ880bf2CYgTskvTa/e196Vd5dDQXw==}
    engines: {node: '>=14.0.0'}

  tinyspy@4.0.3:
    resolution: {integrity: sha512-t2T/WLB2WRgZ9EpE4jgPJ9w+i66UZfDc8wHh0xrwiRNN+UwH98GIJkTeZqX9rg0i0ptwzqW+uYeIF0T4F8LR7A==}
    engines: {node: '>=14.0.0'}

  tmp@0.0.33:
    resolution: {integrity: sha512-jRCJlojKnZ3addtTOjdIqoRuPEKBvNXcGYqzO6zWZX8KfKEpnGY5jfggJQ3EjKuu8D4bJRr0y+cYJFmYbImXGw==}
    engines: {node: '>=0.6.0'}

  to-regex-range@5.0.1:
    resolution: {integrity: sha512-65P7iz6X5yEr1cwcgvQxbbIw7Uk3gOy5dIdtZ4rDveLqhrdJP+Li/Hx6tyK0NEb+2GCyneCMJiGqrADCSNk8sQ==}
    engines: {node: '>=8.0'}

  toidentifier@1.0.1:
    resolution: {integrity: sha512-o5sSPKEkg/DIQNmH43V0/uerLrpzVedkUh8tGNvaeXpfpuwjKenlSox/2O/BTlZUtEe+JG7s5YhEz608PlAHRA==}
    engines: {node: '>=0.6'}

  tree-kill@1.2.2:
    resolution: {integrity: sha512-L0Orpi8qGpRG//Nd+H90vFB+3iHnue1zSSGmNOOCh1GLJ7rUKVwV2HvijphGQS2UmhUZewS9VgvxYIdgr+fG1A==}
    hasBin: true

  ts-api-utils@1.4.3:
    resolution: {integrity: sha512-i3eMG77UTMD0hZhgRS562pv83RC6ukSAC2GMNWc+9dieh/+jDM5u5YG+NHX6VNDRHQcHwmsTHctP9LhbC3WxVw==}
    engines: {node: '>=16'}
    peerDependencies:
      typescript: '>=4.2.0'

  ts-node@10.9.2:
    resolution: {integrity: sha512-f0FFpIdcHgn8zcPSbf1dRevwt047YMnaiJM3u2w2RewrB+fob/zePZcrOyQoLMMO7aBIddLcQIEK5dYjkLnGrQ==}
    hasBin: true
    peerDependencies:
      '@swc/core': '>=1.2.50'
      '@swc/wasm': '>=1.2.50'
      '@types/node': '*'
      typescript: '>=2.7'
    peerDependenciesMeta:
      '@swc/core':
        optional: true
      '@swc/wasm':
        optional: true

  tslib@2.8.1:
    resolution: {integrity: sha512-oJFu94HQb+KVduSUQL7wnpmqnfmLsOA/nAh6b6EH0wCEoK0/mPeXU6c3wKDV83MkOuHPRHtSXKKU99IBazS/2w==}

  type-check@0.4.0:
    resolution: {integrity: sha512-XleUoc9uwGXqjWwXaUTZAmzMcFZ5858QA2vvx1Ur5xIcixXIP+8LnFDgRplU30us6teqdlskFfu+ae4K79Ooew==}
    engines: {node: '>= 0.8.0'}

  type-is@2.0.1:
    resolution: {integrity: sha512-OZs6gsjF4vMp32qrCbiVSkrFmXtG/AZhY3t0iAMrMBiAZyV9oALtXO8hsrHbMXF9x6L3grlFuwW2oAz7cav+Gw==}
    engines: {node: '>= 0.6'}

  typescript@5.8.3:
    resolution: {integrity: sha512-p1diW6TqL9L07nNxvRMM7hMMw4c5XOo/1ibL4aAIGmSAt9slTE1Xgw5KWuof2uTOvCg9BY7ZRi+GaF+7sfgPeQ==}
    engines: {node: '>=14.17'}
    hasBin: true

  undici-types@6.21.0:
    resolution: {integrity: sha512-iwDZqg0QAGrg9Rav5H4n0M64c3mkR59cJ6wQp+7C4nI0gsmExaedaYLNO44eT4AtBBwjbTiGPMlt2Md0T9H9JQ==}

  undici-types@7.8.0:
    resolution: {integrity: sha512-9UJ2xGDvQ43tYyVMpuHlsgApydB8ZKfVYTsLDhXkFL/6gfkp+U8xTGdh8pMJv1SpZna0zxG1DwsKZsreLbXBxw==}

  universalify@0.1.2:
    resolution: {integrity: sha512-rBJeI5CXAlmy1pV+617WB9J63U6XcazHHF2f2dbJix4XzpUF0RS3Zbj0FGIOCAva5P/d/GBOYaACQ1w+0azUkg==}
    engines: {node: '>= 4.0.0'}

  unpipe@1.0.0:
    resolution: {integrity: sha512-pjy2bYhSsufwWlKwPc+l3cN7+wuJlK6uz0YdJEOlQDbl6jo/YlPi4mb8agUkVC8BF7V8NuzeyPNqRksA3hztKQ==}
    engines: {node: '>= 0.8'}

  uri-js@4.4.1:
    resolution: {integrity: sha512-7rKUyy33Q1yc98pQ1DAmLtwX109F7TIfWlW1Ydo8Wl1ii1SeHieeh0HHfPeL2fMXK6z0s8ecKs9frCuLJvndBg==}

  uri-template-matcher@1.1.0:
    resolution: {integrity: sha512-L9A6Ugm0Yyu/rxAdqJYsWs7x766nQc5EOEQCY2Zc5yoLvXe7WZBXwufJVedp+gXVPFZ4cwjxBF65luJVyQnoOQ==}

  use-callback-ref@1.3.3:
    resolution: {integrity: sha512-jQL3lRnocaFtu3V00JToYz/4QkNWswxijDaCVNZRiRTO3HQDLsdu1ZtmIUvV4yPp+rvWm5j0y0TG/S61cuijTg==}
    engines: {node: '>=10'}
    peerDependencies:
      '@types/react': '*'
      react: ^16.8.0 || ^17.0.0 || ^18.0.0 || ^19.0.0 || ^19.0.0-rc
    peerDependenciesMeta:
      '@types/react':
        optional: true

  use-sidecar@1.1.3:
    resolution: {integrity: sha512-Fedw0aZvkhynoPYlA5WXrMCAMm+nSWdZt6lzJQ7Ok8S6Q+VsHmHpRWndVRJ8Be0ZbkfPc5LRYH+5XrzXcEeLRQ==}
    engines: {node: '>=10'}
    peerDependencies:
      '@types/react': '*'
      react: ^16.8.0 || ^17.0.0 || ^18.0.0 || ^19.0.0 || ^19.0.0-rc
    peerDependenciesMeta:
      '@types/react':
        optional: true

  v8-compile-cache-lib@3.0.1:
    resolution: {integrity: sha512-wa7YjyUGfNZngI/vtK0UHAN+lgDCxBPCylVXGp0zu59Fz5aiGtNXaq3DhIov063MorB+VfufLh3JlF2KdTK3xg==}

  valibot@1.1.0:
    resolution: {integrity: sha512-Nk8lX30Qhu+9txPYTwM0cFlWLdPFsFr6LblzqIySfbZph9+BFsAHsNvHOymEviUepeIW6KFHzpX8TKhbptBXXw==}
    peerDependencies:
      typescript: '>=5'
    peerDependenciesMeta:
      typescript:
        optional: true

  vary@1.1.2:
    resolution: {integrity: sha512-BNGbWLfd0eUPabhkXUVm0j8uuvREyTh5ovRa/dyow/BqAbZJyC+5fU+IzQOzmAKzYqYRAISoRhdQr3eIZ/PXqg==}
    engines: {node: '>= 0.8'}

  vite-node@3.2.4:
    resolution: {integrity: sha512-EbKSKh+bh1E1IFxeO0pg1n4dvoOTt0UDiXMd/qn++r98+jPO1xtJilvXldeuQ8giIB5IkpjCgMleHMNEsGH6pg==}
    engines: {node: ^18.0.0 || ^20.0.0 || >=22.0.0}
    hasBin: true

  vite@7.0.6:
    resolution: {integrity: sha512-MHFiOENNBd+Bd9uvc8GEsIzdkn1JxMmEeYX35tI3fv0sJBUTfW5tQsoaOwuY4KhBI09A3dUJ/DXf2yxPVPUceg==}
    engines: {node: ^20.19.0 || >=22.12.0}
    hasBin: true
    peerDependencies:
      '@types/node': ^20.19.0 || >=22.12.0
      jiti: '>=1.21.0'
      less: ^4.0.0
      lightningcss: ^1.21.0
      sass: ^1.70.0
      sass-embedded: ^1.70.0
      stylus: '>=0.54.8'
      sugarss: ^5.0.0
      terser: ^5.16.0
      tsx: ^4.8.1
      yaml: ^2.4.2
    peerDependenciesMeta:
      '@types/node':
        optional: true
      jiti:
        optional: true
      less:
        optional: true
      lightningcss:
        optional: true
      sass:
        optional: true
      sass-embedded:
        optional: true
      stylus:
        optional: true
      sugarss:
        optional: true
      terser:
        optional: true
      tsx:
        optional: true
      yaml:
        optional: true

  vitest@3.2.4:
    resolution: {integrity: sha512-LUCP5ev3GURDysTWiP47wRRUpLKMOfPh+yKTx3kVIEiu5KOMeqzpnYNsKyOoVrULivR8tLcks4+lga33Whn90A==}
    engines: {node: ^18.0.0 || ^20.0.0 || >=22.0.0}
    hasBin: true
    peerDependencies:
      '@edge-runtime/vm': '*'
      '@types/debug': ^4.1.12
      '@types/node': ^18.0.0 || ^20.0.0 || >=22.0.0
      '@vitest/browser': 3.2.4
      '@vitest/ui': 3.2.4
      happy-dom: '*'
      jsdom: '*'
    peerDependenciesMeta:
      '@edge-runtime/vm':
        optional: true
      '@types/debug':
        optional: true
      '@types/node':
        optional: true
      '@vitest/browser':
        optional: true
      '@vitest/ui':
        optional: true
      happy-dom:
        optional: true
      jsdom:
        optional: true

  which@2.0.2:
    resolution: {integrity: sha512-BLI3Tl1TW3Pvl70l3yq3Y64i+awpwXqsGBYWkkqMtnbXgrMD+yj7rhW0kuEDxzJaYXGjEW5ogapKNMEKNMjibA==}
    engines: {node: '>= 8'}
    hasBin: true

  why-is-node-running@2.3.0:
    resolution: {integrity: sha512-hUrmaWBdVDcxvYqnyh09zunKzROWjbZTiNy8dBEjkS7ehEDQibXJ7XvlmtbwuTclUiIyN+CyXQD4Vmko8fNm8w==}
    engines: {node: '>=8'}
    hasBin: true

  word-wrap@1.2.5:
    resolution: {integrity: sha512-BN22B5eaMMI9UMtjrGd5g5eCYPpCPDUy0FJXbYsaT5zYxjFOckS53SQDE3pWkVoWpHXVb3BrYcEN4Twa55B5cA==}
    engines: {node: '>=0.10.0'}

  wrap-ansi@7.0.0:
    resolution: {integrity: sha512-YVGIj2kamLSTxw6NsZjoBxfSwsn0ycdesmc4p+Q21c5zPuZ1pl+NfxVdxPtdHvmNVOQ6XSYG4AUtyt/Fi7D16Q==}
    engines: {node: '>=10'}

  wrappy@1.0.2:
    resolution: {integrity: sha512-l4Sp/DRseor9wL6EvV2+TuQn63dMkPjZ/sp9XkghTEbV9KlPS1xUsZ3u7/IQO4wxtcFB4bgpQPRcR3QCvezPcQ==}

  ws@8.18.3:
    resolution: {integrity: sha512-PEIGCY5tSlUt50cqyMXfCzX+oOPqN0vuGqWzbcJ2xvnkzkq46oOpz7dQaTDBdfICb4N14+GARUDw2XV2N4tvzg==}
    engines: {node: '>=10.0.0'}
    peerDependencies:
      bufferutil: ^4.0.1
      utf-8-validate: '>=5.0.2'
    peerDependenciesMeta:
      bufferutil:
        optional: true
      utf-8-validate:
        optional: true

  wsl-utils@0.1.0:
    resolution: {integrity: sha512-h3Fbisa2nKGPxCpm89Hk33lBLsnaGBvctQopaBSOW/uIs6FTe1ATyAnKFJrzVs9vpGdsTe73WF3V4lIsk4Gacw==}
    engines: {node: '>=18'}

  y18n@5.0.8:
    resolution: {integrity: sha512-0pfFzegeDWJHJIAmTLRP2DwHjdF5s7jo9tuztdQxAhINCdvS+3nGINqPd00AphqJR/0LhANUS6/+7SCb98YOfA==}
    engines: {node: '>=10'}

  yargs-parser@21.1.1:
    resolution: {integrity: sha512-tVpsJW7DdjecAiFpbIB1e3qxIQsE6NoPc5/eTdrbbIC4h0LVsWhnoa3g+m2HclBIujHzsxZ4VJVA+GUuc2/LBw==}
    engines: {node: '>=12'}

  yargs@17.7.2:
    resolution: {integrity: sha512-7dSzzRQ++CKnNI/krKnYRV7JKKPUXMEh61soaHKg9mrWEhzFWhFnxPxGl+69cD1Ou63C13NUPCnmIcrvqCuM6w==}
    engines: {node: '>=12'}

  yn@3.1.1:
    resolution: {integrity: sha512-Ux4ygGWsu2c7isFWe8Yu1YluJmqVhxqK2cLXNQA5AcC3QfbGNpM7fu0Y8b/z16pXLnFxZYvWhd3fhBY9DLmC6Q==}
    engines: {node: '>=6'}

  yocto-queue@0.1.0:
    resolution: {integrity: sha512-rVksvsnNCdJ/ohGc6xgPwyN8eheCxsiLM8mxuE/t/mOVqJewPuO1miLpTHQiRgTKCLexL4MeAFVagts7HmNZ2Q==}
    engines: {node: '>=10'}

  zod-to-json-schema@3.24.6:
    resolution: {integrity: sha512-h/z3PKvcTcTetyjl1fkj79MHNEjm+HpD6NXheWjzOekY7kV+lwDYnHw+ivHkijnCSMz1yJaWBD9vu/Fcmk+vEg==}
    peerDependencies:
      zod: ^3.24.1

  zod@3.25.76:
    resolution: {integrity: sha512-gzUt/qt81nXsFGKIFcC3YnfEAx5NkunCfnDlvuBSSFS02bcXu4Lmea0AFIUwbLWxWPx3d9p8S5QoaujKcNQxcQ==}

  zod@4.0.9:
    resolution: {integrity: sha512-PAqUh1FW4Irxcs6/sWfnhJGV/8F0eLNd1FryydBfbA9Qvz1LaJk0TDrSC+hIKlArS/xVISuX/yjlS1bzg2D3Zw==}

snapshots:

  '@ark/schema@0.46.0':
    dependencies:
      '@ark/util': 0.46.0

  '@ark/util@0.46.0': {}

  '@babel/runtime@7.28.2': {}

  '@changesets/apply-release-plan@7.0.12':
    dependencies:
      '@changesets/config': 3.1.1
      '@changesets/get-version-range-type': 0.4.0
      '@changesets/git': 3.0.4
      '@changesets/should-skip-package': 0.1.2
      '@changesets/types': 6.1.0
      '@manypkg/get-packages': 1.1.3
      detect-indent: 6.1.0
      fs-extra: 7.0.1
      lodash.startcase: 4.4.0
      outdent: 0.5.0
      prettier: 2.8.8
      resolve-from: 5.0.0
      semver: 7.7.2

  '@changesets/assemble-release-plan@6.0.9':
    dependencies:
      '@changesets/errors': 0.2.0
      '@changesets/get-dependents-graph': 2.1.3
      '@changesets/should-skip-package': 0.1.2
      '@changesets/types': 6.1.0
      '@manypkg/get-packages': 1.1.3
      semver: 7.7.2

  '@changesets/changelog-git@0.2.1':
    dependencies:
      '@changesets/types': 6.1.0

  '@changesets/cli@2.29.5':
    dependencies:
      '@changesets/apply-release-plan': 7.0.12
      '@changesets/assemble-release-plan': 6.0.9
      '@changesets/changelog-git': 0.2.1
      '@changesets/config': 3.1.1
      '@changesets/errors': 0.2.0
      '@changesets/get-dependents-graph': 2.1.3
      '@changesets/get-release-plan': 4.0.13
      '@changesets/git': 3.0.4
      '@changesets/logger': 0.1.1
      '@changesets/pre': 2.0.2
      '@changesets/read': 0.6.5
      '@changesets/should-skip-package': 0.1.2
      '@changesets/types': 6.1.0
      '@changesets/write': 0.4.0
      '@manypkg/get-packages': 1.1.3
      ansi-colors: 4.1.3
      ci-info: 3.9.0
      enquirer: 2.4.1
      external-editor: 3.1.0
      fs-extra: 7.0.1
      mri: 1.2.0
      p-limit: 2.3.0
      package-manager-detector: 0.2.11
      picocolors: 1.1.1
      resolve-from: 5.0.0
      semver: 7.7.2
      spawndamnit: 3.0.1
      term-size: 2.2.1

  '@changesets/config@3.1.1':
    dependencies:
      '@changesets/errors': 0.2.0
      '@changesets/get-dependents-graph': 2.1.3
      '@changesets/logger': 0.1.1
      '@changesets/types': 6.1.0
      '@manypkg/get-packages': 1.1.3
      fs-extra: 7.0.1
      micromatch: 4.0.8

  '@changesets/errors@0.2.0':
    dependencies:
      extendable-error: 0.1.7

  '@changesets/get-dependents-graph@2.1.3':
    dependencies:
      '@changesets/types': 6.1.0
      '@manypkg/get-packages': 1.1.3
      picocolors: 1.1.1
      semver: 7.7.2

  '@changesets/get-release-plan@4.0.13':
    dependencies:
      '@changesets/assemble-release-plan': 6.0.9
      '@changesets/config': 3.1.1
      '@changesets/pre': 2.0.2
      '@changesets/read': 0.6.5
      '@changesets/types': 6.1.0
      '@manypkg/get-packages': 1.1.3

  '@changesets/get-version-range-type@0.4.0': {}

  '@changesets/git@3.0.4':
    dependencies:
      '@changesets/errors': 0.2.0
      '@manypkg/get-packages': 1.1.3
      is-subdir: 1.2.0
      micromatch: 4.0.8
      spawndamnit: 3.0.1

  '@changesets/logger@0.1.1':
    dependencies:
      picocolors: 1.1.1

  '@changesets/parse@0.4.1':
    dependencies:
      '@changesets/types': 6.1.0
      js-yaml: 3.14.1

  '@changesets/pre@2.0.2':
    dependencies:
      '@changesets/errors': 0.2.0
      '@changesets/types': 6.1.0
      '@manypkg/get-packages': 1.1.3
      fs-extra: 7.0.1

  '@changesets/read@0.6.5':
    dependencies:
      '@changesets/git': 3.0.4
      '@changesets/logger': 0.1.1
      '@changesets/parse': 0.4.1
      '@changesets/types': 6.1.0
      fs-extra: 7.0.1
      p-filter: 2.1.0
      picocolors: 1.1.1

  '@changesets/should-skip-package@0.1.2':
    dependencies:
      '@changesets/types': 6.1.0
      '@manypkg/get-packages': 1.1.3

  '@changesets/types@4.1.0': {}

  '@changesets/types@6.1.0': {}

  '@changesets/write@0.4.0':
    dependencies:
      '@changesets/types': 6.1.0
      fs-extra: 7.0.1
      human-id: 4.1.1
      prettier: 2.8.8

  '@cspotcode/source-map-support@0.8.1':
    dependencies:
      '@jridgewell/trace-mapping': 0.3.9

  '@es-joy/jsdoccomment@0.52.0':
    dependencies:
      '@types/estree': 1.0.8
      '@typescript-eslint/types': 8.38.0
      comment-parser: 1.4.1
      esquery: 1.6.0
      jsdoc-type-pratt-parser: 4.1.0

  '@esbuild/aix-ppc64@0.25.8':
    optional: true

  '@esbuild/android-arm64@0.25.8':
    optional: true

  '@esbuild/android-arm@0.25.8':
    optional: true

  '@esbuild/android-x64@0.25.8':
    optional: true

  '@esbuild/darwin-arm64@0.25.8':
    optional: true

  '@esbuild/darwin-x64@0.25.8':
    optional: true

  '@esbuild/freebsd-arm64@0.25.8':
    optional: true

  '@esbuild/freebsd-x64@0.25.8':
    optional: true

  '@esbuild/linux-arm64@0.25.8':
    optional: true

  '@esbuild/linux-arm@0.25.8':
    optional: true

  '@esbuild/linux-ia32@0.25.8':
    optional: true

  '@esbuild/linux-loong64@0.25.8':
    optional: true

  '@esbuild/linux-mips64el@0.25.8':
    optional: true

  '@esbuild/linux-ppc64@0.25.8':
    optional: true

  '@esbuild/linux-riscv64@0.25.8':
    optional: true

  '@esbuild/linux-s390x@0.25.8':
    optional: true

  '@esbuild/linux-x64@0.25.8':
    optional: true

  '@esbuild/netbsd-arm64@0.25.8':
    optional: true

  '@esbuild/netbsd-x64@0.25.8':
    optional: true

  '@esbuild/openbsd-arm64@0.25.8':
    optional: true

  '@esbuild/openbsd-x64@0.25.8':
    optional: true

  '@esbuild/openharmony-arm64@0.25.8':
    optional: true

  '@esbuild/sunos-x64@0.25.8':
    optional: true

  '@esbuild/win32-arm64@0.25.8':
    optional: true

  '@esbuild/win32-ia32@0.25.8':
    optional: true

  '@esbuild/win32-x64@0.25.8':
    optional: true

  '@eslint-community/eslint-utils@4.7.0(eslint@9.31.0)':
    dependencies:
      eslint: 9.31.0
      eslint-visitor-keys: 3.4.3

  '@eslint-community/regexpp@4.12.1': {}

  '@eslint/config-array@0.21.0':
    dependencies:
      '@eslint/object-schema': 2.1.6
      debug: 4.4.1
      minimatch: 3.1.2
    transitivePeerDependencies:
      - supports-color

  '@eslint/config-helpers@0.3.0': {}

  '@eslint/core@0.15.1':
    dependencies:
      '@types/json-schema': 7.0.15

  '@eslint/eslintrc@3.3.1':
    dependencies:
      ajv: 6.12.6
      debug: 4.4.1
      espree: 10.4.0
      globals: 14.0.0
      ignore: 5.3.2
      import-fresh: 3.3.1
      js-yaml: 4.1.0
      minimatch: 3.1.2
      strip-json-comments: 3.1.1
    transitivePeerDependencies:
      - supports-color

  '@eslint/js@9.31.0': {}

  '@eslint/object-schema@2.1.6': {}

  '@eslint/plugin-kit@0.3.4':
    dependencies:
      '@eslint/core': 0.15.1
      levn: 0.4.1

  '@floating-ui/core@1.7.2':
    dependencies:
      '@floating-ui/utils': 0.2.10

  '@floating-ui/dom@1.7.2':
    dependencies:
      '@floating-ui/core': 1.7.2
      '@floating-ui/utils': 0.2.10

  '@floating-ui/react-dom@2.1.4(react-dom@18.3.1(react@18.3.1))(react@18.3.1)':
    dependencies:
      '@floating-ui/dom': 1.7.2
      react: 18.3.1
      react-dom: 18.3.1(react@18.3.1)

  '@floating-ui/utils@0.2.10': {}

  '@humanfs/core@0.19.1': {}

  '@humanfs/node@0.16.6':
    dependencies:
      '@humanfs/core': 0.19.1
      '@humanwhocodes/retry': 0.3.1

  '@humanwhocodes/module-importer@1.0.1': {}

  '@humanwhocodes/retry@0.3.1': {}

  '@humanwhocodes/retry@0.4.3': {}

  '@jridgewell/gen-mapping@0.3.12':
    dependencies:
      '@jridgewell/sourcemap-codec': 1.5.4
      '@jridgewell/trace-mapping': 0.3.29

  '@jridgewell/resolve-uri@3.1.2': {}

  '@jridgewell/source-map@0.3.10':
    dependencies:
      '@jridgewell/gen-mapping': 0.3.12
      '@jridgewell/trace-mapping': 0.3.29

  '@jridgewell/sourcemap-codec@1.5.4': {}

  '@jridgewell/trace-mapping@0.3.29':
    dependencies:
      '@jridgewell/resolve-uri': 3.1.2
      '@jridgewell/sourcemap-codec': 1.5.4

  '@jridgewell/trace-mapping@0.3.9':
    dependencies:
      '@jridgewell/resolve-uri': 3.1.2
      '@jridgewell/sourcemap-codec': 1.5.4

  '@manypkg/find-root@1.1.0':
    dependencies:
      '@babel/runtime': 7.28.2
      '@types/node': 12.20.55
      find-up: 4.1.0
      fs-extra: 8.1.0

  '@manypkg/get-packages@1.1.3':
    dependencies:
      '@babel/runtime': 7.28.2
      '@changesets/types': 4.1.0
      '@manypkg/find-root': 1.1.0
      fs-extra: 8.1.0
      globby: 11.1.0
      read-yaml-file: 1.1.0

  '@modelcontextprotocol/inspector-cli@0.16.1':
    dependencies:
      '@modelcontextprotocol/sdk': 1.17.0
      commander: 13.1.0
      spawn-rx: 5.1.2
    transitivePeerDependencies:
      - supports-color

  '@modelcontextprotocol/inspector-client@0.16.1':
    dependencies:
      '@modelcontextprotocol/sdk': 1.17.0
      '@radix-ui/react-checkbox': 1.3.2(react-dom@18.3.1(react@18.3.1))(react@18.3.1)
      '@radix-ui/react-dialog': 1.1.14(react-dom@18.3.1(react@18.3.1))(react@18.3.1)
      '@radix-ui/react-icons': 1.3.2(react@18.3.1)
      '@radix-ui/react-label': 2.1.7(react-dom@18.3.1(react@18.3.1))(react@18.3.1)
      '@radix-ui/react-popover': 1.1.14(react-dom@18.3.1(react@18.3.1))(react@18.3.1)
      '@radix-ui/react-select': 2.2.5(react-dom@18.3.1(react@18.3.1))(react@18.3.1)
      '@radix-ui/react-slot': 1.2.3(react@18.3.1)
      '@radix-ui/react-tabs': 1.1.12(react-dom@18.3.1(react@18.3.1))(react@18.3.1)
      '@radix-ui/react-toast': 1.2.14(react-dom@18.3.1(react@18.3.1))(react@18.3.1)
      '@radix-ui/react-tooltip': 1.2.7(react-dom@18.3.1(react@18.3.1))(react@18.3.1)
      ajv: 6.12.6
      class-variance-authority: 0.7.1
      clsx: 2.1.1
      cmdk: 1.1.1(react-dom@18.3.1(react@18.3.1))(react@18.3.1)
      lucide-react: 0.523.0(react@18.3.1)
      pkce-challenge: 4.1.0
      prismjs: 1.30.0
      react: 18.3.1
      react-dom: 18.3.1(react@18.3.1)
      react-simple-code-editor: 0.14.1(react-dom@18.3.1(react@18.3.1))(react@18.3.1)
      serve-handler: 6.1.6
      tailwind-merge: 2.6.0
      tailwindcss-animate: 1.0.7
      zod: 3.25.76
    transitivePeerDependencies:
      - '@types/react'
      - '@types/react-dom'
      - supports-color
      - tailwindcss

  '@modelcontextprotocol/inspector-server@0.16.1':
    dependencies:
      '@modelcontextprotocol/sdk': 1.17.0
      cors: 2.8.5
      express: 5.1.0
      ws: 8.18.3
      zod: 3.25.76
    transitivePeerDependencies:
      - bufferutil
      - supports-color
      - utf-8-validate

  '@modelcontextprotocol/inspector@0.16.1(@types/node@22.16.5)(typescript@5.8.3)':
    dependencies:
      '@modelcontextprotocol/inspector-cli': 0.16.1
      '@modelcontextprotocol/inspector-client': 0.16.1
      '@modelcontextprotocol/inspector-server': 0.16.1
      '@modelcontextprotocol/sdk': 1.17.0
      concurrently: 9.2.0
      open: 10.2.0
      shell-quote: 1.8.3
      spawn-rx: 5.1.2
      ts-node: 10.9.2(@types/node@22.16.5)(typescript@5.8.3)
      zod: 3.25.76
    transitivePeerDependencies:
      - '@swc/core'
      - '@swc/wasm'
      - '@types/node'
      - '@types/react'
      - '@types/react-dom'
      - bufferutil
      - supports-color
      - tailwindcss
      - typescript
      - utf-8-validate

<<<<<<< HEAD
  '@modelcontextprotocol/sdk@1.15.1':
    dependencies:
      ajv: 6.12.6
      content-type: 1.0.5
      cors: 2.8.5
      cross-spawn: 7.0.6
      eventsource: 3.0.7
      eventsource-parser: 3.0.3
      express: 5.1.0
      express-rate-limit: 7.5.1(express@5.1.0)
      pkce-challenge: 5.0.0
      raw-body: 3.0.0
      zod: 3.25.76
      zod-to-json-schema: 3.24.6(zod@3.25.76)
    transitivePeerDependencies:
      - supports-color

  '@modelcontextprotocol/sdk@1.16.0(patch_hash=d28a5605908a71cdbaf9407d0d137ccc16f4d6c985717b202f88a6339e8e7631)':
=======
  '@modelcontextprotocol/sdk@1.17.0':
>>>>>>> ce9e0d4b
    dependencies:
      ajv: 6.12.6
      content-type: 1.0.5
      cors: 2.8.5
      cross-spawn: 7.0.6
      eventsource: 3.0.7
      eventsource-parser: 3.0.3
      express: 5.1.0
      express-rate-limit: 7.5.1(express@5.1.0)
      pkce-challenge: 5.0.0
      raw-body: 3.0.0
      zod: 3.25.76
      zod-to-json-schema: 3.24.6(zod@3.25.76)
    transitivePeerDependencies:
      - supports-color

  '@nodelib/fs.scandir@2.1.5':
    dependencies:
      '@nodelib/fs.stat': 2.0.5
      run-parallel: 1.2.0

  '@nodelib/fs.stat@2.0.5': {}

  '@nodelib/fs.walk@1.2.8':
    dependencies:
      '@nodelib/fs.scandir': 2.1.5
      fastq: 1.19.1

  '@publint/pack@0.1.2': {}

  '@radix-ui/number@1.1.1': {}

  '@radix-ui/primitive@1.1.2': {}

  '@radix-ui/react-arrow@1.1.7(react-dom@18.3.1(react@18.3.1))(react@18.3.1)':
    dependencies:
      '@radix-ui/react-primitive': 2.1.3(react-dom@18.3.1(react@18.3.1))(react@18.3.1)
      react: 18.3.1
      react-dom: 18.3.1(react@18.3.1)

  '@radix-ui/react-checkbox@1.3.2(react-dom@18.3.1(react@18.3.1))(react@18.3.1)':
    dependencies:
      '@radix-ui/primitive': 1.1.2
      '@radix-ui/react-compose-refs': 1.1.2(react@18.3.1)
      '@radix-ui/react-context': 1.1.2(react@18.3.1)
      '@radix-ui/react-presence': 1.1.4(react-dom@18.3.1(react@18.3.1))(react@18.3.1)
      '@radix-ui/react-primitive': 2.1.3(react-dom@18.3.1(react@18.3.1))(react@18.3.1)
      '@radix-ui/react-use-controllable-state': 1.2.2(react@18.3.1)
      '@radix-ui/react-use-previous': 1.1.1(react@18.3.1)
      '@radix-ui/react-use-size': 1.1.1(react@18.3.1)
      react: 18.3.1
      react-dom: 18.3.1(react@18.3.1)

  '@radix-ui/react-collection@1.1.7(react-dom@18.3.1(react@18.3.1))(react@18.3.1)':
    dependencies:
      '@radix-ui/react-compose-refs': 1.1.2(react@18.3.1)
      '@radix-ui/react-context': 1.1.2(react@18.3.1)
      '@radix-ui/react-primitive': 2.1.3(react-dom@18.3.1(react@18.3.1))(react@18.3.1)
      '@radix-ui/react-slot': 1.2.3(react@18.3.1)
      react: 18.3.1
      react-dom: 18.3.1(react@18.3.1)

  '@radix-ui/react-compose-refs@1.1.2(react@18.3.1)':
    dependencies:
      react: 18.3.1

  '@radix-ui/react-context@1.1.2(react@18.3.1)':
    dependencies:
      react: 18.3.1

  '@radix-ui/react-dialog@1.1.14(react-dom@18.3.1(react@18.3.1))(react@18.3.1)':
    dependencies:
      '@radix-ui/primitive': 1.1.2
      '@radix-ui/react-compose-refs': 1.1.2(react@18.3.1)
      '@radix-ui/react-context': 1.1.2(react@18.3.1)
      '@radix-ui/react-dismissable-layer': 1.1.10(react-dom@18.3.1(react@18.3.1))(react@18.3.1)
      '@radix-ui/react-focus-guards': 1.1.2(react@18.3.1)
      '@radix-ui/react-focus-scope': 1.1.7(react-dom@18.3.1(react@18.3.1))(react@18.3.1)
      '@radix-ui/react-id': 1.1.1(react@18.3.1)
      '@radix-ui/react-portal': 1.1.9(react-dom@18.3.1(react@18.3.1))(react@18.3.1)
      '@radix-ui/react-presence': 1.1.4(react-dom@18.3.1(react@18.3.1))(react@18.3.1)
      '@radix-ui/react-primitive': 2.1.3(react-dom@18.3.1(react@18.3.1))(react@18.3.1)
      '@radix-ui/react-slot': 1.2.3(react@18.3.1)
      '@radix-ui/react-use-controllable-state': 1.2.2(react@18.3.1)
      aria-hidden: 1.2.6
      react: 18.3.1
      react-dom: 18.3.1(react@18.3.1)
      react-remove-scroll: 2.7.1(react@18.3.1)

  '@radix-ui/react-direction@1.1.1(react@18.3.1)':
    dependencies:
      react: 18.3.1

  '@radix-ui/react-dismissable-layer@1.1.10(react-dom@18.3.1(react@18.3.1))(react@18.3.1)':
    dependencies:
      '@radix-ui/primitive': 1.1.2
      '@radix-ui/react-compose-refs': 1.1.2(react@18.3.1)
      '@radix-ui/react-primitive': 2.1.3(react-dom@18.3.1(react@18.3.1))(react@18.3.1)
      '@radix-ui/react-use-callback-ref': 1.1.1(react@18.3.1)
      '@radix-ui/react-use-escape-keydown': 1.1.1(react@18.3.1)
      react: 18.3.1
      react-dom: 18.3.1(react@18.3.1)

  '@radix-ui/react-focus-guards@1.1.2(react@18.3.1)':
    dependencies:
      react: 18.3.1

  '@radix-ui/react-focus-scope@1.1.7(react-dom@18.3.1(react@18.3.1))(react@18.3.1)':
    dependencies:
      '@radix-ui/react-compose-refs': 1.1.2(react@18.3.1)
      '@radix-ui/react-primitive': 2.1.3(react-dom@18.3.1(react@18.3.1))(react@18.3.1)
      '@radix-ui/react-use-callback-ref': 1.1.1(react@18.3.1)
      react: 18.3.1
      react-dom: 18.3.1(react@18.3.1)

  '@radix-ui/react-icons@1.3.2(react@18.3.1)':
    dependencies:
      react: 18.3.1

  '@radix-ui/react-id@1.1.1(react@18.3.1)':
    dependencies:
      '@radix-ui/react-use-layout-effect': 1.1.1(react@18.3.1)
      react: 18.3.1

  '@radix-ui/react-label@2.1.7(react-dom@18.3.1(react@18.3.1))(react@18.3.1)':
    dependencies:
      '@radix-ui/react-primitive': 2.1.3(react-dom@18.3.1(react@18.3.1))(react@18.3.1)
      react: 18.3.1
      react-dom: 18.3.1(react@18.3.1)

  '@radix-ui/react-popover@1.1.14(react-dom@18.3.1(react@18.3.1))(react@18.3.1)':
    dependencies:
      '@radix-ui/primitive': 1.1.2
      '@radix-ui/react-compose-refs': 1.1.2(react@18.3.1)
      '@radix-ui/react-context': 1.1.2(react@18.3.1)
      '@radix-ui/react-dismissable-layer': 1.1.10(react-dom@18.3.1(react@18.3.1))(react@18.3.1)
      '@radix-ui/react-focus-guards': 1.1.2(react@18.3.1)
      '@radix-ui/react-focus-scope': 1.1.7(react-dom@18.3.1(react@18.3.1))(react@18.3.1)
      '@radix-ui/react-id': 1.1.1(react@18.3.1)
      '@radix-ui/react-popper': 1.2.7(react-dom@18.3.1(react@18.3.1))(react@18.3.1)
      '@radix-ui/react-portal': 1.1.9(react-dom@18.3.1(react@18.3.1))(react@18.3.1)
      '@radix-ui/react-presence': 1.1.4(react-dom@18.3.1(react@18.3.1))(react@18.3.1)
      '@radix-ui/react-primitive': 2.1.3(react-dom@18.3.1(react@18.3.1))(react@18.3.1)
      '@radix-ui/react-slot': 1.2.3(react@18.3.1)
      '@radix-ui/react-use-controllable-state': 1.2.2(react@18.3.1)
      aria-hidden: 1.2.6
      react: 18.3.1
      react-dom: 18.3.1(react@18.3.1)
      react-remove-scroll: 2.7.1(react@18.3.1)

  '@radix-ui/react-popper@1.2.7(react-dom@18.3.1(react@18.3.1))(react@18.3.1)':
    dependencies:
      '@floating-ui/react-dom': 2.1.4(react-dom@18.3.1(react@18.3.1))(react@18.3.1)
      '@radix-ui/react-arrow': 1.1.7(react-dom@18.3.1(react@18.3.1))(react@18.3.1)
      '@radix-ui/react-compose-refs': 1.1.2(react@18.3.1)
      '@radix-ui/react-context': 1.1.2(react@18.3.1)
      '@radix-ui/react-primitive': 2.1.3(react-dom@18.3.1(react@18.3.1))(react@18.3.1)
      '@radix-ui/react-use-callback-ref': 1.1.1(react@18.3.1)
      '@radix-ui/react-use-layout-effect': 1.1.1(react@18.3.1)
      '@radix-ui/react-use-rect': 1.1.1(react@18.3.1)
      '@radix-ui/react-use-size': 1.1.1(react@18.3.1)
      '@radix-ui/rect': 1.1.1
      react: 18.3.1
      react-dom: 18.3.1(react@18.3.1)

  '@radix-ui/react-portal@1.1.9(react-dom@18.3.1(react@18.3.1))(react@18.3.1)':
    dependencies:
      '@radix-ui/react-primitive': 2.1.3(react-dom@18.3.1(react@18.3.1))(react@18.3.1)
      '@radix-ui/react-use-layout-effect': 1.1.1(react@18.3.1)
      react: 18.3.1
      react-dom: 18.3.1(react@18.3.1)

  '@radix-ui/react-presence@1.1.4(react-dom@18.3.1(react@18.3.1))(react@18.3.1)':
    dependencies:
      '@radix-ui/react-compose-refs': 1.1.2(react@18.3.1)
      '@radix-ui/react-use-layout-effect': 1.1.1(react@18.3.1)
      react: 18.3.1
      react-dom: 18.3.1(react@18.3.1)

  '@radix-ui/react-primitive@2.1.3(react-dom@18.3.1(react@18.3.1))(react@18.3.1)':
    dependencies:
      '@radix-ui/react-slot': 1.2.3(react@18.3.1)
      react: 18.3.1
      react-dom: 18.3.1(react@18.3.1)

  '@radix-ui/react-roving-focus@1.1.10(react-dom@18.3.1(react@18.3.1))(react@18.3.1)':
    dependencies:
      '@radix-ui/primitive': 1.1.2
      '@radix-ui/react-collection': 1.1.7(react-dom@18.3.1(react@18.3.1))(react@18.3.1)
      '@radix-ui/react-compose-refs': 1.1.2(react@18.3.1)
      '@radix-ui/react-context': 1.1.2(react@18.3.1)
      '@radix-ui/react-direction': 1.1.1(react@18.3.1)
      '@radix-ui/react-id': 1.1.1(react@18.3.1)
      '@radix-ui/react-primitive': 2.1.3(react-dom@18.3.1(react@18.3.1))(react@18.3.1)
      '@radix-ui/react-use-callback-ref': 1.1.1(react@18.3.1)
      '@radix-ui/react-use-controllable-state': 1.2.2(react@18.3.1)
      react: 18.3.1
      react-dom: 18.3.1(react@18.3.1)

  '@radix-ui/react-select@2.2.5(react-dom@18.3.1(react@18.3.1))(react@18.3.1)':
    dependencies:
      '@radix-ui/number': 1.1.1
      '@radix-ui/primitive': 1.1.2
      '@radix-ui/react-collection': 1.1.7(react-dom@18.3.1(react@18.3.1))(react@18.3.1)
      '@radix-ui/react-compose-refs': 1.1.2(react@18.3.1)
      '@radix-ui/react-context': 1.1.2(react@18.3.1)
      '@radix-ui/react-direction': 1.1.1(react@18.3.1)
      '@radix-ui/react-dismissable-layer': 1.1.10(react-dom@18.3.1(react@18.3.1))(react@18.3.1)
      '@radix-ui/react-focus-guards': 1.1.2(react@18.3.1)
      '@radix-ui/react-focus-scope': 1.1.7(react-dom@18.3.1(react@18.3.1))(react@18.3.1)
      '@radix-ui/react-id': 1.1.1(react@18.3.1)
      '@radix-ui/react-popper': 1.2.7(react-dom@18.3.1(react@18.3.1))(react@18.3.1)
      '@radix-ui/react-portal': 1.1.9(react-dom@18.3.1(react@18.3.1))(react@18.3.1)
      '@radix-ui/react-primitive': 2.1.3(react-dom@18.3.1(react@18.3.1))(react@18.3.1)
      '@radix-ui/react-slot': 1.2.3(react@18.3.1)
      '@radix-ui/react-use-callback-ref': 1.1.1(react@18.3.1)
      '@radix-ui/react-use-controllable-state': 1.2.2(react@18.3.1)
      '@radix-ui/react-use-layout-effect': 1.1.1(react@18.3.1)
      '@radix-ui/react-use-previous': 1.1.1(react@18.3.1)
      '@radix-ui/react-visually-hidden': 1.2.3(react-dom@18.3.1(react@18.3.1))(react@18.3.1)
      aria-hidden: 1.2.6
      react: 18.3.1
      react-dom: 18.3.1(react@18.3.1)
      react-remove-scroll: 2.7.1(react@18.3.1)

  '@radix-ui/react-slot@1.2.3(react@18.3.1)':
    dependencies:
      '@radix-ui/react-compose-refs': 1.1.2(react@18.3.1)
      react: 18.3.1

  '@radix-ui/react-tabs@1.1.12(react-dom@18.3.1(react@18.3.1))(react@18.3.1)':
    dependencies:
      '@radix-ui/primitive': 1.1.2
      '@radix-ui/react-context': 1.1.2(react@18.3.1)
      '@radix-ui/react-direction': 1.1.1(react@18.3.1)
      '@radix-ui/react-id': 1.1.1(react@18.3.1)
      '@radix-ui/react-presence': 1.1.4(react-dom@18.3.1(react@18.3.1))(react@18.3.1)
      '@radix-ui/react-primitive': 2.1.3(react-dom@18.3.1(react@18.3.1))(react@18.3.1)
      '@radix-ui/react-roving-focus': 1.1.10(react-dom@18.3.1(react@18.3.1))(react@18.3.1)
      '@radix-ui/react-use-controllable-state': 1.2.2(react@18.3.1)
      react: 18.3.1
      react-dom: 18.3.1(react@18.3.1)

  '@radix-ui/react-toast@1.2.14(react-dom@18.3.1(react@18.3.1))(react@18.3.1)':
    dependencies:
      '@radix-ui/primitive': 1.1.2
      '@radix-ui/react-collection': 1.1.7(react-dom@18.3.1(react@18.3.1))(react@18.3.1)
      '@radix-ui/react-compose-refs': 1.1.2(react@18.3.1)
      '@radix-ui/react-context': 1.1.2(react@18.3.1)
      '@radix-ui/react-dismissable-layer': 1.1.10(react-dom@18.3.1(react@18.3.1))(react@18.3.1)
      '@radix-ui/react-portal': 1.1.9(react-dom@18.3.1(react@18.3.1))(react@18.3.1)
      '@radix-ui/react-presence': 1.1.4(react-dom@18.3.1(react@18.3.1))(react@18.3.1)
      '@radix-ui/react-primitive': 2.1.3(react-dom@18.3.1(react@18.3.1))(react@18.3.1)
      '@radix-ui/react-use-callback-ref': 1.1.1(react@18.3.1)
      '@radix-ui/react-use-controllable-state': 1.2.2(react@18.3.1)
      '@radix-ui/react-use-layout-effect': 1.1.1(react@18.3.1)
      '@radix-ui/react-visually-hidden': 1.2.3(react-dom@18.3.1(react@18.3.1))(react@18.3.1)
      react: 18.3.1
      react-dom: 18.3.1(react@18.3.1)

  '@radix-ui/react-tooltip@1.2.7(react-dom@18.3.1(react@18.3.1))(react@18.3.1)':
    dependencies:
      '@radix-ui/primitive': 1.1.2
      '@radix-ui/react-compose-refs': 1.1.2(react@18.3.1)
      '@radix-ui/react-context': 1.1.2(react@18.3.1)
      '@radix-ui/react-dismissable-layer': 1.1.10(react-dom@18.3.1(react@18.3.1))(react@18.3.1)
      '@radix-ui/react-id': 1.1.1(react@18.3.1)
      '@radix-ui/react-popper': 1.2.7(react-dom@18.3.1(react@18.3.1))(react@18.3.1)
      '@radix-ui/react-portal': 1.1.9(react-dom@18.3.1(react@18.3.1))(react@18.3.1)
      '@radix-ui/react-presence': 1.1.4(react-dom@18.3.1(react@18.3.1))(react@18.3.1)
      '@radix-ui/react-primitive': 2.1.3(react-dom@18.3.1(react@18.3.1))(react@18.3.1)
      '@radix-ui/react-slot': 1.2.3(react@18.3.1)
      '@radix-ui/react-use-controllable-state': 1.2.2(react@18.3.1)
      '@radix-ui/react-visually-hidden': 1.2.3(react-dom@18.3.1(react@18.3.1))(react@18.3.1)
      react: 18.3.1
      react-dom: 18.3.1(react@18.3.1)

  '@radix-ui/react-use-callback-ref@1.1.1(react@18.3.1)':
    dependencies:
      react: 18.3.1

  '@radix-ui/react-use-controllable-state@1.2.2(react@18.3.1)':
    dependencies:
      '@radix-ui/react-use-effect-event': 0.0.2(react@18.3.1)
      '@radix-ui/react-use-layout-effect': 1.1.1(react@18.3.1)
      react: 18.3.1

  '@radix-ui/react-use-effect-event@0.0.2(react@18.3.1)':
    dependencies:
      '@radix-ui/react-use-layout-effect': 1.1.1(react@18.3.1)
      react: 18.3.1

  '@radix-ui/react-use-escape-keydown@1.1.1(react@18.3.1)':
    dependencies:
      '@radix-ui/react-use-callback-ref': 1.1.1(react@18.3.1)
      react: 18.3.1

  '@radix-ui/react-use-layout-effect@1.1.1(react@18.3.1)':
    dependencies:
      react: 18.3.1

  '@radix-ui/react-use-previous@1.1.1(react@18.3.1)':
    dependencies:
      react: 18.3.1

  '@radix-ui/react-use-rect@1.1.1(react@18.3.1)':
    dependencies:
      '@radix-ui/rect': 1.1.1
      react: 18.3.1

  '@radix-ui/react-use-size@1.1.1(react@18.3.1)':
    dependencies:
      '@radix-ui/react-use-layout-effect': 1.1.1(react@18.3.1)
      react: 18.3.1

  '@radix-ui/react-visually-hidden@1.2.3(react-dom@18.3.1(react@18.3.1))(react@18.3.1)':
    dependencies:
      '@radix-ui/react-primitive': 2.1.3(react-dom@18.3.1(react@18.3.1))(react@18.3.1)
      react: 18.3.1
      react-dom: 18.3.1(react@18.3.1)

  '@radix-ui/rect@1.1.1': {}

  '@rollup/rollup-android-arm-eabi@4.45.1':
    optional: true

  '@rollup/rollup-android-arm64@4.45.1':
    optional: true

  '@rollup/rollup-darwin-arm64@4.45.1':
    optional: true

  '@rollup/rollup-darwin-x64@4.45.1':
    optional: true

  '@rollup/rollup-freebsd-arm64@4.45.1':
    optional: true

  '@rollup/rollup-freebsd-x64@4.45.1':
    optional: true

  '@rollup/rollup-linux-arm-gnueabihf@4.45.1':
    optional: true

  '@rollup/rollup-linux-arm-musleabihf@4.45.1':
    optional: true

  '@rollup/rollup-linux-arm64-gnu@4.45.1':
    optional: true

  '@rollup/rollup-linux-arm64-musl@4.45.1':
    optional: true

  '@rollup/rollup-linux-loongarch64-gnu@4.45.1':
    optional: true

  '@rollup/rollup-linux-powerpc64le-gnu@4.45.1':
    optional: true

  '@rollup/rollup-linux-riscv64-gnu@4.45.1':
    optional: true

  '@rollup/rollup-linux-riscv64-musl@4.45.1':
    optional: true

  '@rollup/rollup-linux-s390x-gnu@4.45.1':
    optional: true

  '@rollup/rollup-linux-x64-gnu@4.45.1':
    optional: true

  '@rollup/rollup-linux-x64-musl@4.45.1':
    optional: true

  '@rollup/rollup-win32-arm64-msvc@4.45.1':
    optional: true

  '@rollup/rollup-win32-ia32-msvc@4.45.1':
    optional: true

  '@rollup/rollup-win32-x64-msvc@4.45.1':
    optional: true

  '@standard-schema/spec@1.0.0': {}

<<<<<<< HEAD
  '@tmcp/adapter-valibot@0.1.3(tmcp@packages+tmcp)(valibot@1.1.0(typescript@5.8.3))':
    dependencies:
      '@standard-schema/spec': 1.0.0
      '@valibot/to-json-schema': 1.3.0(valibot@1.1.0(typescript@5.8.3))
      tmcp: link:packages/tmcp
      valibot: 1.1.0(typescript@5.8.3)

=======
>>>>>>> ce9e0d4b
  '@tsconfig/node10@1.0.11': {}

  '@tsconfig/node12@1.0.11': {}

  '@tsconfig/node14@1.0.3': {}

  '@tsconfig/node16@1.0.4': {}

  '@types/chai@5.2.2':
    dependencies:
      '@types/deep-eql': 4.0.2

  '@types/deep-eql@4.0.2': {}

  '@types/estree@1.0.8': {}

  '@types/json-schema@7.0.15': {}

  '@types/node@12.20.55': {}

  '@types/node@22.16.5':
    dependencies:
      undici-types: 6.21.0

  '@types/node@24.1.0':
    dependencies:
      undici-types: 7.8.0

  '@typescript-eslint/types@8.38.0': {}

  '@valibot/to-json-schema@1.3.0(valibot@1.1.0(typescript@5.8.3))':
    dependencies:
      valibot: 1.1.0(typescript@5.8.3)

  '@vitest/expect@3.2.4':
    dependencies:
      '@types/chai': 5.2.2
      '@vitest/spy': 3.2.4
      '@vitest/utils': 3.2.4
      chai: 5.2.1
      tinyrainbow: 2.0.0

  '@vitest/mocker@3.2.4(vite@7.0.6(@types/node@24.1.0))':
    dependencies:
      '@vitest/spy': 3.2.4
      estree-walker: 3.0.3
      magic-string: 0.30.17
    optionalDependencies:
      vite: 7.0.6(@types/node@24.1.0)

  '@vitest/pretty-format@3.2.4':
    dependencies:
      tinyrainbow: 2.0.0

  '@vitest/runner@3.2.4':
    dependencies:
      '@vitest/utils': 3.2.4
      pathe: 2.0.3
      strip-literal: 3.0.0

  '@vitest/snapshot@3.2.4':
    dependencies:
      '@vitest/pretty-format': 3.2.4
      magic-string: 0.30.17
      pathe: 2.0.3

  '@vitest/spy@3.2.4':
    dependencies:
      tinyspy: 4.0.3

  '@vitest/utils@3.2.4':
    dependencies:
      '@vitest/pretty-format': 3.2.4
      loupe: 3.2.0
      tinyrainbow: 2.0.0

  accepts@2.0.0:
    dependencies:
      mime-types: 3.0.1
      negotiator: 1.0.0

  acorn-jsx@5.3.2(acorn@8.15.0):
    dependencies:
      acorn: 8.15.0

  acorn-walk@8.3.4:
    dependencies:
      acorn: 8.15.0

  acorn@8.15.0: {}

  ajv@6.12.6:
    dependencies:
      fast-deep-equal: 3.1.3
      fast-json-stable-stringify: 2.1.0
      json-schema-traverse: 0.4.1
      uri-js: 4.4.1

  ansi-colors@4.1.3: {}

  ansi-regex@5.0.1: {}

  ansi-styles@4.3.0:
    dependencies:
      color-convert: 2.0.1

  are-docs-informative@0.0.2: {}

  arg@4.1.3: {}

  argparse@1.0.10:
    dependencies:
      sprintf-js: 1.0.3

  argparse@2.0.1: {}

  aria-hidden@1.2.6:
    dependencies:
      tslib: 2.8.1

  arktype@2.1.20:
    dependencies:
      '@ark/schema': 0.46.0
      '@ark/util': 0.46.0

  array-union@2.1.0: {}

  assertion-error@2.0.1: {}

  balanced-match@1.0.2: {}

  better-path-resolve@1.0.0:
    dependencies:
      is-windows: 1.0.2

  body-parser@2.2.0:
    dependencies:
      bytes: 3.1.2
      content-type: 1.0.5
      debug: 4.4.1
      http-errors: 2.0.0
      iconv-lite: 0.6.3
      on-finished: 2.4.1
      qs: 6.14.0
      raw-body: 3.0.0
      type-is: 2.0.1
    transitivePeerDependencies:
      - supports-color

  brace-expansion@1.1.12:
    dependencies:
      balanced-match: 1.0.2
      concat-map: 0.0.1

  braces@3.0.3:
    dependencies:
      fill-range: 7.1.1

  bundle-name@4.1.0:
    dependencies:
      run-applescript: 7.0.0

  bytes@3.0.0: {}

  bytes@3.1.2: {}

  cac@6.7.14: {}

  call-bind-apply-helpers@1.0.2:
    dependencies:
      es-errors: 1.3.0
      function-bind: 1.1.2

  call-bound@1.0.4:
    dependencies:
      call-bind-apply-helpers: 1.0.2
      get-intrinsic: 1.3.0

  callsites@3.1.0: {}

  chai@5.2.1:
    dependencies:
      assertion-error: 2.0.1
      check-error: 2.1.1
      deep-eql: 5.0.2
      loupe: 3.2.0
      pathval: 2.0.1

  chalk@4.1.2:
    dependencies:
      ansi-styles: 4.3.0
      supports-color: 7.2.0

  chardet@0.7.0: {}

  check-error@2.1.1: {}

  ci-info@3.9.0: {}

  class-variance-authority@0.7.1:
    dependencies:
      clsx: 2.1.1

  cliui@8.0.1:
    dependencies:
      string-width: 4.2.3
      strip-ansi: 6.0.1
      wrap-ansi: 7.0.0

  clsx@2.1.1: {}

  cmdk@1.1.1(react-dom@18.3.1(react@18.3.1))(react@18.3.1):
    dependencies:
      '@radix-ui/react-compose-refs': 1.1.2(react@18.3.1)
      '@radix-ui/react-dialog': 1.1.14(react-dom@18.3.1(react@18.3.1))(react@18.3.1)
      '@radix-ui/react-id': 1.1.1(react@18.3.1)
      '@radix-ui/react-primitive': 2.1.3(react-dom@18.3.1(react@18.3.1))(react@18.3.1)
      react: 18.3.1
      react-dom: 18.3.1(react@18.3.1)
    transitivePeerDependencies:
      - '@types/react'
      - '@types/react-dom'

  color-convert@2.0.1:
    dependencies:
      color-name: 1.1.4

  color-name@1.1.4: {}

  commander@13.1.0: {}

  comment-parser@1.4.1: {}

  concat-map@0.0.1: {}

  concurrently@9.2.0:
    dependencies:
      chalk: 4.1.2
      lodash: 4.17.21
      rxjs: 7.8.2
      shell-quote: 1.8.3
      supports-color: 8.1.1
      tree-kill: 1.2.2
      yargs: 17.7.2

  content-disposition@0.5.2: {}

  content-disposition@1.0.0:
    dependencies:
      safe-buffer: 5.2.1

  content-type@1.0.5: {}

  cookie-signature@1.2.2: {}

  cookie@0.7.2: {}

  cors@2.8.5:
    dependencies:
      object-assign: 4.1.1
      vary: 1.1.2

  create-require@1.1.1: {}

  cross-spawn@7.0.6:
    dependencies:
      path-key: 3.1.1
      shebang-command: 2.0.0
      which: 2.0.2

  debug@4.4.1:
    dependencies:
      ms: 2.1.3

  deep-eql@5.0.2: {}

  deep-is@0.1.4: {}

  default-browser-id@5.0.0: {}

  default-browser@5.2.1:
    dependencies:
      bundle-name: 4.1.0
      default-browser-id: 5.0.0

  define-lazy-prop@3.0.0: {}

  depd@2.0.0: {}

  detect-indent@6.1.0: {}

  detect-node-es@1.1.0: {}

  diff@4.0.2: {}

  dir-glob@3.0.1:
    dependencies:
      path-type: 4.0.0

  dts-buddy@0.6.2(patch_hash=73394f1f76f8ddad22c9543eb687127e84a3d4e69593290a799e4e91c17c92e3)(typescript@5.8.3):
    dependencies:
      '@jridgewell/source-map': 0.3.10
      '@jridgewell/sourcemap-codec': 1.5.4
      kleur: 4.1.5
      locate-character: 3.0.0
      magic-string: 0.30.17
      sade: 1.8.1
      tinyglobby: 0.2.14
      ts-api-utils: 1.4.3(typescript@5.8.3)
      typescript: 5.8.3

  dunder-proto@1.0.1:
    dependencies:
      call-bind-apply-helpers: 1.0.2
      es-errors: 1.3.0
      gopd: 1.2.0

  ee-first@1.1.1: {}

  effect@3.17.1:
    dependencies:
      '@standard-schema/spec': 1.0.0
      fast-check: 3.23.2

  emoji-regex@8.0.0: {}

  encodeurl@2.0.0: {}

  enquirer@2.4.1:
    dependencies:
      ansi-colors: 4.1.3
      strip-ansi: 6.0.1

  es-define-property@1.0.1: {}

  es-errors@1.3.0: {}

  es-module-lexer@1.7.0: {}

  es-object-atoms@1.1.1:
    dependencies:
      es-errors: 1.3.0

  esbuild@0.25.8:
    optionalDependencies:
      '@esbuild/aix-ppc64': 0.25.8
      '@esbuild/android-arm': 0.25.8
      '@esbuild/android-arm64': 0.25.8
      '@esbuild/android-x64': 0.25.8
      '@esbuild/darwin-arm64': 0.25.8
      '@esbuild/darwin-x64': 0.25.8
      '@esbuild/freebsd-arm64': 0.25.8
      '@esbuild/freebsd-x64': 0.25.8
      '@esbuild/linux-arm': 0.25.8
      '@esbuild/linux-arm64': 0.25.8
      '@esbuild/linux-ia32': 0.25.8
      '@esbuild/linux-loong64': 0.25.8
      '@esbuild/linux-mips64el': 0.25.8
      '@esbuild/linux-ppc64': 0.25.8
      '@esbuild/linux-riscv64': 0.25.8
      '@esbuild/linux-s390x': 0.25.8
      '@esbuild/linux-x64': 0.25.8
      '@esbuild/netbsd-arm64': 0.25.8
      '@esbuild/netbsd-x64': 0.25.8
      '@esbuild/openbsd-arm64': 0.25.8
      '@esbuild/openbsd-x64': 0.25.8
      '@esbuild/openharmony-arm64': 0.25.8
      '@esbuild/sunos-x64': 0.25.8
      '@esbuild/win32-arm64': 0.25.8
      '@esbuild/win32-ia32': 0.25.8
      '@esbuild/win32-x64': 0.25.8

  escalade@3.2.0: {}

  escape-html@1.0.3: {}

  escape-string-regexp@4.0.0: {}

  eslint-config-prettier@10.1.8(eslint@9.31.0):
    dependencies:
      eslint: 9.31.0

  eslint-plugin-jsdoc@51.4.1(eslint@9.31.0):
    dependencies:
      '@es-joy/jsdoccomment': 0.52.0
      are-docs-informative: 0.0.2
      comment-parser: 1.4.1
      debug: 4.4.1
      escape-string-regexp: 4.0.0
      eslint: 9.31.0
      espree: 10.4.0
      esquery: 1.6.0
      parse-imports-exports: 0.2.4
      semver: 7.7.2
      spdx-expression-parse: 4.0.0
    transitivePeerDependencies:
      - supports-color

  eslint-scope@8.4.0:
    dependencies:
      esrecurse: 4.3.0
      estraverse: 5.3.0

  eslint-visitor-keys@3.4.3: {}

  eslint-visitor-keys@4.2.1: {}

  eslint@9.31.0:
    dependencies:
      '@eslint-community/eslint-utils': 4.7.0(eslint@9.31.0)
      '@eslint-community/regexpp': 4.12.1
      '@eslint/config-array': 0.21.0
      '@eslint/config-helpers': 0.3.0
      '@eslint/core': 0.15.1
      '@eslint/eslintrc': 3.3.1
      '@eslint/js': 9.31.0
      '@eslint/plugin-kit': 0.3.4
      '@humanfs/node': 0.16.6
      '@humanwhocodes/module-importer': 1.0.1
      '@humanwhocodes/retry': 0.4.3
      '@types/estree': 1.0.8
      '@types/json-schema': 7.0.15
      ajv: 6.12.6
      chalk: 4.1.2
      cross-spawn: 7.0.6
      debug: 4.4.1
      escape-string-regexp: 4.0.0
      eslint-scope: 8.4.0
      eslint-visitor-keys: 4.2.1
      espree: 10.4.0
      esquery: 1.6.0
      esutils: 2.0.3
      fast-deep-equal: 3.1.3
      file-entry-cache: 8.0.0
      find-up: 5.0.0
      glob-parent: 6.0.2
      ignore: 5.3.2
      imurmurhash: 0.1.4
      is-glob: 4.0.3
      json-stable-stringify-without-jsonify: 1.0.1
      lodash.merge: 4.6.2
      minimatch: 3.1.2
      natural-compare: 1.4.0
      optionator: 0.9.4
    transitivePeerDependencies:
      - supports-color

  espree@10.4.0:
    dependencies:
      acorn: 8.15.0
      acorn-jsx: 5.3.2(acorn@8.15.0)
      eslint-visitor-keys: 4.2.1

  esprima@4.0.1: {}

  esquery@1.6.0:
    dependencies:
      estraverse: 5.3.0

  esrecurse@4.3.0:
    dependencies:
      estraverse: 5.3.0

  estraverse@5.3.0: {}

  estree-walker@3.0.3:
    dependencies:
      '@types/estree': 1.0.8

  esutils@2.0.3: {}

  etag@1.8.1: {}

  eventsource-parser@3.0.3: {}

  eventsource@3.0.7:
    dependencies:
      eventsource-parser: 3.0.3

  expect-type@1.2.2: {}

  express-rate-limit@7.5.1(express@5.1.0):
    dependencies:
      express: 5.1.0

  express@5.1.0:
    dependencies:
      accepts: 2.0.0
      body-parser: 2.2.0
      content-disposition: 1.0.0
      content-type: 1.0.5
      cookie: 0.7.2
      cookie-signature: 1.2.2
      debug: 4.4.1
      encodeurl: 2.0.0
      escape-html: 1.0.3
      etag: 1.8.1
      finalhandler: 2.1.0
      fresh: 2.0.0
      http-errors: 2.0.0
      merge-descriptors: 2.0.0
      mime-types: 3.0.1
      on-finished: 2.4.1
      once: 1.4.0
      parseurl: 1.3.3
      proxy-addr: 2.0.7
      qs: 6.14.0
      range-parser: 1.2.1
      router: 2.2.0
      send: 1.2.0
      serve-static: 2.2.0
      statuses: 2.0.2
      type-is: 2.0.1
      vary: 1.1.2
    transitivePeerDependencies:
      - supports-color

  extendable-error@0.1.7: {}

  external-editor@3.1.0:
    dependencies:
      chardet: 0.7.0
      iconv-lite: 0.4.24
      tmp: 0.0.33

  fast-check@3.23.2:
    dependencies:
      pure-rand: 6.1.0

  fast-deep-equal@3.1.3: {}

  fast-glob@3.3.3:
    dependencies:
      '@nodelib/fs.stat': 2.0.5
      '@nodelib/fs.walk': 1.2.8
      glob-parent: 5.1.2
      merge2: 1.4.1
      micromatch: 4.0.8

  fast-json-stable-stringify@2.1.0: {}

  fast-levenshtein@2.0.6: {}

  fastq@1.19.1:
    dependencies:
      reusify: 1.1.0

  fdir@6.4.6(picomatch@4.0.3):
    optionalDependencies:
      picomatch: 4.0.3

  file-entry-cache@8.0.0:
    dependencies:
      flat-cache: 4.0.1

  fill-range@7.1.1:
    dependencies:
      to-regex-range: 5.0.1

  finalhandler@2.1.0:
    dependencies:
      debug: 4.4.1
      encodeurl: 2.0.0
      escape-html: 1.0.3
      on-finished: 2.4.1
      parseurl: 1.3.3
      statuses: 2.0.2
    transitivePeerDependencies:
      - supports-color

  find-up@4.1.0:
    dependencies:
      locate-path: 5.0.0
      path-exists: 4.0.0

  find-up@5.0.0:
    dependencies:
      locate-path: 6.0.0
      path-exists: 4.0.0

  flat-cache@4.0.1:
    dependencies:
      flatted: 3.3.3
      keyv: 4.5.4

  flatted@3.3.3: {}

  forwarded@0.2.0: {}

  fresh@2.0.0: {}

  fs-extra@7.0.1:
    dependencies:
      graceful-fs: 4.2.11
      jsonfile: 4.0.0
      universalify: 0.1.2

  fs-extra@8.1.0:
    dependencies:
      graceful-fs: 4.2.11
      jsonfile: 4.0.0
      universalify: 0.1.2

  fsevents@2.3.3:
    optional: true

  function-bind@1.1.2: {}

  get-caller-file@2.0.5: {}

  get-intrinsic@1.3.0:
    dependencies:
      call-bind-apply-helpers: 1.0.2
      es-define-property: 1.0.1
      es-errors: 1.3.0
      es-object-atoms: 1.1.1
      function-bind: 1.1.2
      get-proto: 1.0.1
      gopd: 1.2.0
      has-symbols: 1.1.0
      hasown: 2.0.2
      math-intrinsics: 1.1.0

  get-nonce@1.0.1: {}

  get-proto@1.0.1:
    dependencies:
      dunder-proto: 1.0.1
      es-object-atoms: 1.1.1

  glob-parent@5.1.2:
    dependencies:
      is-glob: 4.0.3

  glob-parent@6.0.2:
    dependencies:
      is-glob: 4.0.3

  globals@14.0.0: {}

  globals@16.3.0: {}

  globby@11.1.0:
    dependencies:
      array-union: 2.1.0
      dir-glob: 3.0.1
      fast-glob: 3.3.3
      ignore: 5.3.2
      merge2: 1.4.1
      slash: 3.0.0

  gopd@1.2.0: {}

  graceful-fs@4.2.11: {}

  has-flag@4.0.0: {}

  has-symbols@1.1.0: {}

  hasown@2.0.2:
    dependencies:
      function-bind: 1.1.2

  http-errors@2.0.0:
    dependencies:
      depd: 2.0.0
      inherits: 2.0.4
      setprototypeof: 1.2.0
      statuses: 2.0.1
      toidentifier: 1.0.1

  human-id@4.1.1: {}

  iconv-lite@0.4.24:
    dependencies:
      safer-buffer: 2.1.2

  iconv-lite@0.6.3:
    dependencies:
      safer-buffer: 2.1.2

  ignore@5.3.2: {}

  import-fresh@3.3.1:
    dependencies:
      parent-module: 1.0.1
      resolve-from: 4.0.0

  imurmurhash@0.1.4: {}

  inherits@2.0.4: {}

  ipaddr.js@1.9.1: {}

  is-docker@3.0.0: {}

  is-extglob@2.1.1: {}

  is-fullwidth-code-point@3.0.0: {}

  is-glob@4.0.3:
    dependencies:
      is-extglob: 2.1.1

  is-inside-container@1.0.0:
    dependencies:
      is-docker: 3.0.0

  is-number@7.0.0: {}

  is-promise@4.0.0: {}

  is-subdir@1.2.0:
    dependencies:
      better-path-resolve: 1.0.0

  is-windows@1.0.2: {}

  is-wsl@3.1.0:
    dependencies:
      is-inside-container: 1.0.0

  isexe@2.0.0: {}

  js-tokens@4.0.0: {}

  js-tokens@9.0.1: {}

  js-yaml@3.14.1:
    dependencies:
      argparse: 1.0.10
      esprima: 4.0.1

  js-yaml@4.1.0:
    dependencies:
      argparse: 2.0.1

  jsdoc-type-pratt-parser@4.1.0: {}

  json-buffer@3.0.1: {}

  json-rpc-2.0@1.7.1: {}

  json-schema-traverse@0.4.1: {}

  json-stable-stringify-without-jsonify@1.0.1: {}

  jsonfile@4.0.0:
    optionalDependencies:
      graceful-fs: 4.2.11

  keyv@4.5.4:
    dependencies:
      json-buffer: 3.0.1

  kleur@4.1.5: {}

  levn@0.4.1:
    dependencies:
      prelude-ls: 1.2.1
      type-check: 0.4.0

  locate-character@3.0.0: {}

  locate-path@5.0.0:
    dependencies:
      p-locate: 4.1.0

  locate-path@6.0.0:
    dependencies:
      p-locate: 5.0.0

  lodash.merge@4.6.2: {}

  lodash.startcase@4.4.0: {}

  lodash@4.17.21: {}

  loose-envify@1.4.0:
    dependencies:
      js-tokens: 4.0.0

  loupe@3.2.0: {}

  lucide-react@0.523.0(react@18.3.1):
    dependencies:
      react: 18.3.1

  magic-string@0.30.17:
    dependencies:
      '@jridgewell/sourcemap-codec': 1.5.4

  make-error@1.3.6: {}

  math-intrinsics@1.1.0: {}

  media-typer@1.1.0: {}

  merge-descriptors@2.0.0: {}

  merge2@1.4.1: {}

  micromatch@4.0.8:
    dependencies:
      braces: 3.0.3
      picomatch: 2.3.1

  mime-db@1.33.0: {}

  mime-db@1.54.0: {}

  mime-types@2.1.18:
    dependencies:
      mime-db: 1.33.0

  mime-types@3.0.1:
    dependencies:
      mime-db: 1.54.0

  minimatch@3.1.2:
    dependencies:
      brace-expansion: 1.1.12

  mri@1.2.0: {}

  ms@2.1.3: {}

  nanoid@3.3.11: {}

  natural-compare@1.4.0: {}

  negotiator@1.0.0: {}

  object-assign@4.1.1: {}

  object-inspect@1.13.4: {}

  on-finished@2.4.1:
    dependencies:
      ee-first: 1.1.1

  once@1.4.0:
    dependencies:
      wrappy: 1.0.2

  open@10.2.0:
    dependencies:
      default-browser: 5.2.1
      define-lazy-prop: 3.0.0
      is-inside-container: 1.0.0
      wsl-utils: 0.1.0

  optionator@0.9.4:
    dependencies:
      deep-is: 0.1.4
      fast-levenshtein: 2.0.6
      levn: 0.4.1
      prelude-ls: 1.2.1
      type-check: 0.4.0
      word-wrap: 1.2.5

  os-tmpdir@1.0.2: {}

  outdent@0.5.0: {}

  p-filter@2.1.0:
    dependencies:
      p-map: 2.1.0

  p-limit@2.3.0:
    dependencies:
      p-try: 2.2.0

  p-limit@3.1.0:
    dependencies:
      yocto-queue: 0.1.0

  p-locate@4.1.0:
    dependencies:
      p-limit: 2.3.0

  p-locate@5.0.0:
    dependencies:
      p-limit: 3.1.0

  p-map@2.1.0: {}

  p-try@2.2.0: {}

  package-manager-detector@0.2.11:
    dependencies:
      quansync: 0.2.10

  package-manager-detector@1.3.0: {}

  parent-module@1.0.1:
    dependencies:
      callsites: 3.1.0

  parse-imports-exports@0.2.4:
    dependencies:
      parse-statements: 1.0.11

  parse-statements@1.0.11: {}

  parseurl@1.3.3: {}

  path-exists@4.0.0: {}

  path-is-inside@1.0.2: {}

  path-key@3.1.1: {}

  path-to-regexp@3.3.0: {}

  path-to-regexp@8.2.0: {}

  path-type@4.0.0: {}

  pathe@2.0.3: {}

  pathval@2.0.1: {}

  picocolors@1.1.1: {}

  picomatch@2.3.1: {}

  picomatch@4.0.3: {}

  pify@4.0.1: {}

  pkce-challenge@4.1.0: {}

  pkce-challenge@5.0.0: {}

  postcss@8.5.6:
    dependencies:
      nanoid: 3.3.11
      picocolors: 1.1.1
      source-map-js: 1.2.1

  prelude-ls@1.2.1: {}

  prettier@2.8.8: {}

  prettier@3.6.2: {}

  prismjs@1.30.0: {}

  proxy-addr@2.0.7:
    dependencies:
      forwarded: 0.2.0
      ipaddr.js: 1.9.1

  publint@0.3.12:
    dependencies:
      '@publint/pack': 0.1.2
      package-manager-detector: 1.3.0
      picocolors: 1.1.1
      sade: 1.8.1

  punycode@2.3.1: {}

  pure-rand@6.1.0: {}

  qs@6.14.0:
    dependencies:
      side-channel: 1.1.0

  quansync@0.2.10: {}

  queue-microtask@1.2.3: {}

  range-parser@1.2.0: {}

  range-parser@1.2.1: {}

  raw-body@3.0.0:
    dependencies:
      bytes: 3.1.2
      http-errors: 2.0.0
      iconv-lite: 0.6.3
      unpipe: 1.0.0

  react-dom@18.3.1(react@18.3.1):
    dependencies:
      loose-envify: 1.4.0
      react: 18.3.1
      scheduler: 0.23.2

  react-remove-scroll-bar@2.3.8(react@18.3.1):
    dependencies:
      react: 18.3.1
      react-style-singleton: 2.2.3(react@18.3.1)
      tslib: 2.8.1

  react-remove-scroll@2.7.1(react@18.3.1):
    dependencies:
      react: 18.3.1
      react-remove-scroll-bar: 2.3.8(react@18.3.1)
      react-style-singleton: 2.2.3(react@18.3.1)
      tslib: 2.8.1
      use-callback-ref: 1.3.3(react@18.3.1)
      use-sidecar: 1.1.3(react@18.3.1)

  react-simple-code-editor@0.14.1(react-dom@18.3.1(react@18.3.1))(react@18.3.1):
    dependencies:
      react: 18.3.1
      react-dom: 18.3.1(react@18.3.1)

  react-style-singleton@2.2.3(react@18.3.1):
    dependencies:
      get-nonce: 1.0.1
      react: 18.3.1
      tslib: 2.8.1

  react@18.3.1:
    dependencies:
      loose-envify: 1.4.0

  read-yaml-file@1.1.0:
    dependencies:
      graceful-fs: 4.2.11
      js-yaml: 3.14.1
      pify: 4.0.1
      strip-bom: 3.0.0

  require-directory@2.1.1: {}

  resolve-from@4.0.0: {}

  resolve-from@5.0.0: {}

  reusify@1.1.0: {}

  rollup@4.45.1:
    dependencies:
      '@types/estree': 1.0.8
    optionalDependencies:
      '@rollup/rollup-android-arm-eabi': 4.45.1
      '@rollup/rollup-android-arm64': 4.45.1
      '@rollup/rollup-darwin-arm64': 4.45.1
      '@rollup/rollup-darwin-x64': 4.45.1
      '@rollup/rollup-freebsd-arm64': 4.45.1
      '@rollup/rollup-freebsd-x64': 4.45.1
      '@rollup/rollup-linux-arm-gnueabihf': 4.45.1
      '@rollup/rollup-linux-arm-musleabihf': 4.45.1
      '@rollup/rollup-linux-arm64-gnu': 4.45.1
      '@rollup/rollup-linux-arm64-musl': 4.45.1
      '@rollup/rollup-linux-loongarch64-gnu': 4.45.1
      '@rollup/rollup-linux-powerpc64le-gnu': 4.45.1
      '@rollup/rollup-linux-riscv64-gnu': 4.45.1
      '@rollup/rollup-linux-riscv64-musl': 4.45.1
      '@rollup/rollup-linux-s390x-gnu': 4.45.1
      '@rollup/rollup-linux-x64-gnu': 4.45.1
      '@rollup/rollup-linux-x64-musl': 4.45.1
      '@rollup/rollup-win32-arm64-msvc': 4.45.1
      '@rollup/rollup-win32-ia32-msvc': 4.45.1
      '@rollup/rollup-win32-x64-msvc': 4.45.1
      fsevents: 2.3.3

  router@2.2.0:
    dependencies:
      debug: 4.4.1
      depd: 2.0.0
      is-promise: 4.0.0
      parseurl: 1.3.3
      path-to-regexp: 8.2.0
    transitivePeerDependencies:
      - supports-color

  run-applescript@7.0.0: {}

  run-parallel@1.2.0:
    dependencies:
      queue-microtask: 1.2.3

  rxjs@7.8.2:
    dependencies:
      tslib: 2.8.1

  sade@1.8.1:
    dependencies:
      mri: 1.2.0

  safe-buffer@5.2.1: {}

  safer-buffer@2.1.2: {}

  scheduler@0.23.2:
    dependencies:
      loose-envify: 1.4.0

  semver@7.7.2: {}

  send@1.2.0:
    dependencies:
      debug: 4.4.1
      encodeurl: 2.0.0
      escape-html: 1.0.3
      etag: 1.8.1
      fresh: 2.0.0
      http-errors: 2.0.0
      mime-types: 3.0.1
      ms: 2.1.3
      on-finished: 2.4.1
      range-parser: 1.2.1
      statuses: 2.0.2
    transitivePeerDependencies:
      - supports-color

  serve-handler@6.1.6:
    dependencies:
      bytes: 3.0.0
      content-disposition: 0.5.2
      mime-types: 2.1.18
      minimatch: 3.1.2
      path-is-inside: 1.0.2
      path-to-regexp: 3.3.0
      range-parser: 1.2.0

  serve-static@2.2.0:
    dependencies:
      encodeurl: 2.0.0
      escape-html: 1.0.3
      parseurl: 1.3.3
      send: 1.2.0
    transitivePeerDependencies:
      - supports-color

  setprototypeof@1.2.0: {}

  shebang-command@2.0.0:
    dependencies:
      shebang-regex: 3.0.0

  shebang-regex@3.0.0: {}

  shell-quote@1.8.3: {}

  side-channel-list@1.0.0:
    dependencies:
      es-errors: 1.3.0
      object-inspect: 1.13.4

  side-channel-map@1.0.1:
    dependencies:
      call-bound: 1.0.4
      es-errors: 1.3.0
      get-intrinsic: 1.3.0
      object-inspect: 1.13.4

  side-channel-weakmap@1.0.2:
    dependencies:
      call-bound: 1.0.4
      es-errors: 1.3.0
      get-intrinsic: 1.3.0
      object-inspect: 1.13.4
      side-channel-map: 1.0.1

  side-channel@1.1.0:
    dependencies:
      es-errors: 1.3.0
      object-inspect: 1.13.4
      side-channel-list: 1.0.0
      side-channel-map: 1.0.1
      side-channel-weakmap: 1.0.2

  siginfo@2.0.0: {}

  signal-exit@4.1.0: {}

  slash@3.0.0: {}

  source-map-js@1.2.1: {}

  spawn-rx@5.1.2:
    dependencies:
      debug: 4.4.1
      rxjs: 7.8.2
    transitivePeerDependencies:
      - supports-color

  spawndamnit@3.0.1:
    dependencies:
      cross-spawn: 7.0.6
      signal-exit: 4.1.0

  spdx-exceptions@2.5.0: {}

  spdx-expression-parse@4.0.0:
    dependencies:
      spdx-exceptions: 2.5.0
      spdx-license-ids: 3.0.21

  spdx-license-ids@3.0.21: {}

  sprintf-js@1.0.3: {}

  sqids@0.3.0: {}

  stackback@0.0.2: {}

  statuses@2.0.1: {}

  statuses@2.0.2: {}

  std-env@3.9.0: {}

  string-width@4.2.3:
    dependencies:
      emoji-regex: 8.0.0
      is-fullwidth-code-point: 3.0.0
      strip-ansi: 6.0.1

  strip-ansi@6.0.1:
    dependencies:
      ansi-regex: 5.0.1

  strip-bom@3.0.0: {}

  strip-json-comments@3.1.1: {}

  strip-literal@3.0.0:
    dependencies:
      js-tokens: 9.0.1

  supports-color@7.2.0:
    dependencies:
      has-flag: 4.0.0

  supports-color@8.1.1:
    dependencies:
      has-flag: 4.0.0

  tailwind-merge@2.6.0: {}

  tailwindcss-animate@1.0.7: {}

  term-size@2.2.1: {}

  tinybench@2.9.0: {}

  tinyexec@0.3.2: {}

  tinyglobby@0.2.14:
    dependencies:
      fdir: 6.4.6(picomatch@4.0.3)
      picomatch: 4.0.3

  tinypool@1.1.1: {}

  tinyrainbow@2.0.0: {}

  tinyspy@4.0.3: {}

  tmp@0.0.33:
    dependencies:
      os-tmpdir: 1.0.2

  to-regex-range@5.0.1:
    dependencies:
      is-number: 7.0.0

  toidentifier@1.0.1: {}

  tree-kill@1.2.2: {}

  ts-api-utils@1.4.3(typescript@5.8.3):
    dependencies:
      typescript: 5.8.3

  ts-node@10.9.2(@types/node@22.16.5)(typescript@5.8.3):
    dependencies:
      '@cspotcode/source-map-support': 0.8.1
      '@tsconfig/node10': 1.0.11
      '@tsconfig/node12': 1.0.11
      '@tsconfig/node14': 1.0.3
      '@tsconfig/node16': 1.0.4
      '@types/node': 22.16.5
      acorn: 8.15.0
      acorn-walk: 8.3.4
      arg: 4.1.3
      create-require: 1.1.1
      diff: 4.0.2
      make-error: 1.3.6
      typescript: 5.8.3
      v8-compile-cache-lib: 3.0.1
      yn: 3.1.1

  tslib@2.8.1: {}

  type-check@0.4.0:
    dependencies:
      prelude-ls: 1.2.1

  type-is@2.0.1:
    dependencies:
      content-type: 1.0.5
      media-typer: 1.1.0
      mime-types: 3.0.1

  typescript@5.8.3: {}

  undici-types@6.21.0: {}

  undici-types@7.8.0: {}

  universalify@0.1.2: {}

  unpipe@1.0.0: {}

  uri-js@4.4.1:
    dependencies:
      punycode: 2.3.1

  uri-template-matcher@1.1.0:
    dependencies:
      '@changesets/cli': 2.29.5

  use-callback-ref@1.3.3(react@18.3.1):
    dependencies:
      react: 18.3.1
      tslib: 2.8.1

  use-sidecar@1.1.3(react@18.3.1):
    dependencies:
      detect-node-es: 1.1.0
      react: 18.3.1
      tslib: 2.8.1

  v8-compile-cache-lib@3.0.1: {}

  valibot@1.1.0(typescript@5.8.3):
    optionalDependencies:
      typescript: 5.8.3

  vary@1.1.2: {}

  vite-node@3.2.4(@types/node@24.1.0):
    dependencies:
      cac: 6.7.14
      debug: 4.4.1
      es-module-lexer: 1.7.0
      pathe: 2.0.3
      vite: 7.0.6(@types/node@24.1.0)
    transitivePeerDependencies:
      - '@types/node'
      - jiti
      - less
      - lightningcss
      - sass
      - sass-embedded
      - stylus
      - sugarss
      - supports-color
      - terser
      - tsx
      - yaml

  vite@7.0.6(@types/node@24.1.0):
    dependencies:
      esbuild: 0.25.8
      fdir: 6.4.6(picomatch@4.0.3)
      picomatch: 4.0.3
      postcss: 8.5.6
      rollup: 4.45.1
      tinyglobby: 0.2.14
    optionalDependencies:
      '@types/node': 24.1.0
      fsevents: 2.3.3

  vitest@3.2.4(@types/node@24.1.0):
    dependencies:
      '@types/chai': 5.2.2
      '@vitest/expect': 3.2.4
      '@vitest/mocker': 3.2.4(vite@7.0.6(@types/node@24.1.0))
      '@vitest/pretty-format': 3.2.4
      '@vitest/runner': 3.2.4
      '@vitest/snapshot': 3.2.4
      '@vitest/spy': 3.2.4
      '@vitest/utils': 3.2.4
      chai: 5.2.1
      debug: 4.4.1
      expect-type: 1.2.2
      magic-string: 0.30.17
      pathe: 2.0.3
      picomatch: 4.0.3
      std-env: 3.9.0
      tinybench: 2.9.0
      tinyexec: 0.3.2
      tinyglobby: 0.2.14
      tinypool: 1.1.1
      tinyrainbow: 2.0.0
      vite: 7.0.6(@types/node@24.1.0)
      vite-node: 3.2.4(@types/node@24.1.0)
      why-is-node-running: 2.3.0
    optionalDependencies:
      '@types/node': 24.1.0
    transitivePeerDependencies:
      - jiti
      - less
      - lightningcss
      - msw
      - sass
      - sass-embedded
      - stylus
      - sugarss
      - supports-color
      - terser
      - tsx
      - yaml

  which@2.0.2:
    dependencies:
      isexe: 2.0.0

  why-is-node-running@2.3.0:
    dependencies:
      siginfo: 2.0.0
      stackback: 0.0.2

  word-wrap@1.2.5: {}

  wrap-ansi@7.0.0:
    dependencies:
      ansi-styles: 4.3.0
      string-width: 4.2.3
      strip-ansi: 6.0.1

  wrappy@1.0.2: {}

  ws@8.18.3: {}

  wsl-utils@0.1.0:
    dependencies:
      is-wsl: 3.1.0

  y18n@5.0.8: {}

  yargs-parser@21.1.1: {}

  yargs@17.7.2:
    dependencies:
      cliui: 8.0.1
      escalade: 3.2.0
      get-caller-file: 2.0.5
      require-directory: 2.1.1
      string-width: 4.2.3
      y18n: 5.0.8
      yargs-parser: 21.1.1

  yn@3.1.1: {}

  yocto-queue@0.1.0: {}

  zod-to-json-schema@3.24.6(zod@3.25.76):
    dependencies:
      zod: 3.25.76

  zod@3.25.76: {}

  zod@4.0.9: {}<|MERGE_RESOLUTION|>--- conflicted
+++ resolved
@@ -5,15 +5,12 @@
   excludeLinksFromLockfile: false
 
 patchedDependencies:
-<<<<<<< HEAD
   '@modelcontextprotocol/sdk@1.16.0':
     hash: d28a5605908a71cdbaf9407d0d137ccc16f4d6c985717b202f88a6339e8e7631
     path: patches/@modelcontextprotocol__sdk@1.16.0.patch
-=======
   dts-buddy:
     hash: 73394f1f76f8ddad22c9543eb687127e84a3d4e69593290a799e4e91c17c92e3
     path: patches/dts-buddy.patch
->>>>>>> ce9e0d4b
 
 importers:
 
@@ -223,17 +220,10 @@
     devDependencies:
       '@modelcontextprotocol/sdk':
         specifier: ^1.16.0
-<<<<<<< HEAD
         version: 1.16.0(patch_hash=d28a5605908a71cdbaf9407d0d137ccc16f4d6c985717b202f88a6339e8e7631)
-      '@tmcp/adapter-valibot':
-        specifier: ^0.1.3
-        version: 0.1.3(tmcp@packages+tmcp)(valibot@1.1.0(typescript@5.8.3))
-=======
-        version: 1.17.0
       '@tmcp/adapter-valibot':
         specifier: workspace:^
         version: link:../adapter-valibot
->>>>>>> ce9e0d4b
       '@types/node':
         specifier: ^24.0.15
         version: 24.1.0
@@ -626,8 +616,8 @@
     engines: {node: '>=22.7.5'}
     hasBin: true
 
-  '@modelcontextprotocol/sdk@1.17.0':
-    resolution: {integrity: sha512-qFfbWFA7r1Sd8D697L7GkTd36yqDuTkvz0KfOGkgXR8EUhQn3/EDNIR/qUdQNMT8IjmasBvHWuXeisxtXTQT2g==}
+  '@modelcontextprotocol/sdk@1.16.0':
+    resolution: {integrity: sha512-8ofX7gkZcLj9H9rSd50mCgm3SSF8C7XoclxJuLoV0Cz3rEQ1tv9MZRYYvJtm9n1BiEQQMzSmE/w2AEkNacLYfg==}
     engines: {node: '>=18'}
 
   '@nodelib/fs.scandir@2.1.5':
@@ -1123,15 +1113,6 @@
   '@standard-schema/spec@1.0.0':
     resolution: {integrity: sha512-m2bOd0f2RT9k8QJx1JN85cZYyH1RqFBdlwtkSlf4tBDYLCiiZnv1fIIwacK6cqwXavOydf0NPToMQgpKq+dVlA==}
 
-<<<<<<< HEAD
-  '@tmcp/adapter-valibot@0.1.3':
-    resolution: {integrity: sha512-xjtgPEeLHw0v71H2o45Bbm+upoM2kgT5xLrdBqarGnTKZWGR6n+faUVmamf/OVtZPUAQbX2w0Ov87+zPNeG/2g==}
-    peerDependencies:
-      tmcp: ^1.8.1
-      valibot: ^1.1.0
-
-=======
->>>>>>> ce9e0d4b
   '@tsconfig/node10@1.0.11':
     resolution: {integrity: sha512-DcRjDCujK/kCk/cUe8Xz8ZSpm8mS3mNNpta+jGCA6USEDfktlNvm1+IuZ9eTcDbNk41BHwpHHeW+N1lKCz4zOw==}
 
@@ -3004,7 +2985,7 @@
 
   '@modelcontextprotocol/inspector-cli@0.16.1':
     dependencies:
-      '@modelcontextprotocol/sdk': 1.17.0
+      '@modelcontextprotocol/sdk': 1.16.0(patch_hash=d28a5605908a71cdbaf9407d0d137ccc16f4d6c985717b202f88a6339e8e7631)
       commander: 13.1.0
       spawn-rx: 5.1.2
     transitivePeerDependencies:
@@ -3012,7 +2993,7 @@
 
   '@modelcontextprotocol/inspector-client@0.16.1':
     dependencies:
-      '@modelcontextprotocol/sdk': 1.17.0
+      '@modelcontextprotocol/sdk': 1.16.0(patch_hash=d28a5605908a71cdbaf9407d0d137ccc16f4d6c985717b202f88a6339e8e7631)
       '@radix-ui/react-checkbox': 1.3.2(react-dom@18.3.1(react@18.3.1))(react@18.3.1)
       '@radix-ui/react-dialog': 1.1.14(react-dom@18.3.1(react@18.3.1))(react@18.3.1)
       '@radix-ui/react-icons': 1.3.2(react@18.3.1)
@@ -3045,7 +3026,7 @@
 
   '@modelcontextprotocol/inspector-server@0.16.1':
     dependencies:
-      '@modelcontextprotocol/sdk': 1.17.0
+      '@modelcontextprotocol/sdk': 1.16.0(patch_hash=d28a5605908a71cdbaf9407d0d137ccc16f4d6c985717b202f88a6339e8e7631)
       cors: 2.8.5
       express: 5.1.0
       ws: 8.18.3
@@ -3060,7 +3041,7 @@
       '@modelcontextprotocol/inspector-cli': 0.16.1
       '@modelcontextprotocol/inspector-client': 0.16.1
       '@modelcontextprotocol/inspector-server': 0.16.1
-      '@modelcontextprotocol/sdk': 1.17.0
+      '@modelcontextprotocol/sdk': 1.16.0(patch_hash=d28a5605908a71cdbaf9407d0d137ccc16f4d6c985717b202f88a6339e8e7631)
       concurrently: 9.2.0
       open: 10.2.0
       shell-quote: 1.8.3
@@ -3079,28 +3060,7 @@
       - typescript
       - utf-8-validate
 
-<<<<<<< HEAD
-  '@modelcontextprotocol/sdk@1.15.1':
-    dependencies:
-      ajv: 6.12.6
-      content-type: 1.0.5
-      cors: 2.8.5
-      cross-spawn: 7.0.6
-      eventsource: 3.0.7
-      eventsource-parser: 3.0.3
-      express: 5.1.0
-      express-rate-limit: 7.5.1(express@5.1.0)
-      pkce-challenge: 5.0.0
-      raw-body: 3.0.0
-      zod: 3.25.76
-      zod-to-json-schema: 3.24.6(zod@3.25.76)
-    transitivePeerDependencies:
-      - supports-color
-
   '@modelcontextprotocol/sdk@1.16.0(patch_hash=d28a5605908a71cdbaf9407d0d137ccc16f4d6c985717b202f88a6339e8e7631)':
-=======
-  '@modelcontextprotocol/sdk@1.17.0':
->>>>>>> ce9e0d4b
     dependencies:
       ajv: 6.12.6
       content-type: 1.0.5
@@ -3486,16 +3446,6 @@
 
   '@standard-schema/spec@1.0.0': {}
 
-<<<<<<< HEAD
-  '@tmcp/adapter-valibot@0.1.3(tmcp@packages+tmcp)(valibot@1.1.0(typescript@5.8.3))':
-    dependencies:
-      '@standard-schema/spec': 1.0.0
-      '@valibot/to-json-schema': 1.3.0(valibot@1.1.0(typescript@5.8.3))
-      tmcp: link:packages/tmcp
-      valibot: 1.1.0(typescript@5.8.3)
-
-=======
->>>>>>> ce9e0d4b
   '@tsconfig/node10@1.0.11': {}
 
   '@tsconfig/node12@1.0.11': {}
